--- conflicted
+++ resolved
@@ -34,13 +34,10 @@
 
 ### Other changes
 - Fix error in variant available stock calculation - 13593 by @awaisdar001
-<<<<<<< HEAD
 - Add missing currency in action for transaction requests - 13786 by @AjmalPonneth
-=======
 - Fix giftcard code description - #13728 by @rafiwts
 
 - Change error message when denying a permission - #13334 by @rafiwts
->>>>>>> ac3e7b4b
 
 # 3.15.0 [Unreleased]
 
