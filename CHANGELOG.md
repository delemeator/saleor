--- conflicted
+++ resolved
@@ -42,11 +42,8 @@
 - Unify search API - #4200 by @dominik-zeglen
 - Close modals on click outside - #4236 - by @benekex2
 - Default default PAGINATE_BY - #4238 by @dominik-zeglen
-<<<<<<< HEAD
+- Add basic Gift Cards support in the backend - #4025 by @fowczarek
 - Create generic filtering interface - #4221 by @dominik-zeglen
-=======
-- Add basic Gift Cards support in the backend - #4025 by @fowczarek
->>>>>>> d40e98d9
 
 ## 2.6.0
 
