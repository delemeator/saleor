# Changelog

All notable, unreleased changes to this project will be documented in this file. For the released changes, please visit the [Releases](https://github.com/mirumee/saleor/releases) page.

## [Unreleased]

- Fix product type taxes select - #4453 by @benekex2
- Fix form reloading - #4467 by @dominik-zeglen
- Fix time zone based tests - #4468 by @fowczarek
- Move Django Debug Toolbar requirement to the "dev" one (also downgrade it 2.0 -> 1.11, see PR) - #4454 by @derenio
- Add voucher once per customer - #4442 by @fowczarek
- Fix voucher limit value when checkbox unchecked - #4456 by @benekex2
- New menu design - #4476 by @benekex2
- Mutation for changing logged user first and last name - #4489 by @fowczarek
- Add mutation for deleting account - #4494 by @fowczarek
- New translations:
  - Greek
- Fix searches and pickers - #4487 by @dominik-zeglen
- Fix dashboard menu styles - #4491 by @benekex2
- Do not allow random ids to appear in snapshots - #4495 by @dominik-zeglen
- Order is no longer created when the payment was unsuccessful in the API - #4500 by @NyanKiyoshi
<<<<<<< HEAD
- Contrast improvements - #4508 by @benekex2
=======
- Fix navigation rwd - #4511 by @benekex2
- Create general abstraction for object metadata - #4447 by @salwator
>>>>>>> 633be78e

## 2.8.0

### Core

- Avatax backend support - #4310 by @korycins
- Add ability to store used payment sources in gateways (first implemented in Braintree) - #4195 by @salwator
- Add ability to specify a minimal quantity of checkout items for a voucher - #4427 by @fowczarek
- Change the type of start and end date fields from Date to DateTime - #4293 by @fowczarek
- Revert the custom dynamic middlewares - #4452 by @NyanKiyoshi

### Dashboard 2.0

- UX improvements in Vouchers section - #4362 by @benekex2
- Add company address configuration - #4432 by @benekex2
- Require name when saving a custom list filter - #4269 by @benekex2
- Use `esModuleInterop` flag in `tsconfig.json` to simplify imports - #4372 by @dominik-zeglen
- Use hooks instead of a class component in forms - #4374 by @dominik-zeglen
- Drop CSRF token header from API client - #4357 by @dominik-zeglen
- Fix various bugs in the product section - #4429 by @dominik-zeglen

### Other notable changes

- Fix error when creating a checkout with voucher code - #4292 by @NyanKiyoshi
- Fix error when users enter an invalid phone number in an address - #4404 by @NyanKiyoshi
- Fix error when adding a note to an anonymous order - #4319 by @NyanKiyoshi
- Fix gift card duplication error in the `populatedb` script - #4336 by @fowczarek
- Fix vouchers apply once per order - #4339 by @fowczarek
- Fix discount tests failing at random - #4401 by @korycins
- Add `SPECIFIC_PRODUCT` type to `VoucherType` - #4344 by @fowczarek
- New translations:
  - Icelandic
- Refactored the backend side of `checkoutCreate` to improve performances and prevent side effects over the user's checkout if the checkout creation was to fail. - #4367 by @NyanKiyoshi
- Refactored the logic of cleaning the checkout shipping method over the API, so users do not lose the shipping method when updating their checkout. If the shipping method becomes invalid, it will be replaced by the cheapest available. - #4367 by @NyanKiyoshi & @szewczykmira
- Refactored process of getting available shipping methods to make it easier to understand and prevent human-made errors. - #4367 by @NyanKiyoshi

## 2.7.0

### API

- Create order only when payment is successful - #4154 by @NyanKiyoshi
- Order Events containing order lines or fulfillment lines now return the line object in the GraphQL API - #4114 by @NyanKiyoshi
- GraphQL now prints exceptions to stderr as well as returning them or not - #4148 by @NyanKiyoshi
- Refactored API resolvers to static methods with root typing - #4155 by @NyanKiyoshi
- Add phone validation in the GraphQL API to handle the library upgrade - #4156 by @NyanKiyoshi

### Core

- Add basic Gift Cards support in the backend - #4025 by @fowczarek
- Add the ability to sort products within a collection - #4123 by @NyanKiyoshi
- Implement customer events - #4094 by @NyanKiyoshi
- Merge "authorize" and "capture" operations - #4098 by @korycins, @NyanKiyoshi
- Separate the Django middlewares from the GraphQL API middlewares - #4102 by @NyanKiyoshi, #4186 by @cmiacz

### Dashboard 2.0

- Add navigation section - #4012 by @dominik-zeglen
- Add filtering on product list - #4193 by @dominik-zeglen
- Add filtering on orders list - #4237 by @dominik-zeglen
- Change input style and improve Storybook stories - #4115 by @dominik-zeglen
- Migrate deprecated fields in Dashboard 2.0 - #4121 by @benekex2
- Add multiple select checkbox - #4133, #4146 by @benekex2
- Rename menu items in Dashboard 2.0 - #4172 by @benekex2
- Category delete modal improvements - #4171 by @benekex2
- Close modals on click outside - #4236 - by @benekex2
- Use date localize hook in translations - #4202 by @dominik-zeglen
- Unify search API - #4200 by @dominik-zeglen
- Default default PAGINATE_BY - #4238 by @dominik-zeglen
- Create generic filtering interface - #4221 by @dominik-zeglen
- Add default state to rich text editor = #4281 by @dominik-zeglen
- Fix translation discard button - #4109 by @benekex2
- Fix draftail options and icons - #4132 by @benekex2
- Fix typos and messages in Dashboard 2.0 - #4168 by @benekex2
- Fix view all orders button - #4173 by @benekex2
- Fix visibility card view - #4198 by @benekex2
- Fix query refetch after selecting an object in list - #4272 by @dominik-zeglen
- Fix image selection in variants - #4270 by @benekex2
- Fix collection search - #4267 by @dominik-zeglen
- Fix quantity height in draft order edit - #4273 by @benekex2
- Fix checkbox clickable area size - #4280 by @dominik-zeglen
- Fix breaking object selection in menu section - #4282 by @dominik-zeglen
- Reset selected items when tab switch - #4268 by @benekex2

### Other notable changes

- Add support for Google Cloud Storage - #4127 by @chetabahana
- Adding a nonexistent variant to checkout no longer crashes - #4166 by @NyanKiyoshi
- Disable storage of Celery results - #4169 by @NyanKiyoshi
- Disable polling in Playground - #4188 by @maarcingebala
- Cleanup code for updated function names and unused argument - #4090 by @jxltom
- Users can now add multiple "Add to Cart" forms in a single page - #4165 by @NyanKiyoshi
- Fix incorrect argument in `get_client_token` in Braintree integration - #4182 by @maarcingebala
- Fix resolving attribute values when transforming them to HStore - #4161 by @maarcingebala
- Fix wrong calculation of subtotal in cart page - #4145 by @korycins
- Fix margin calculations when product/variant price is set to zero - #4170 by @MahmoudRizk
- Fix applying discounts in checkout's subtotal calculation in API - #4192 by @maarcingebala
- Fix GATEWAYS_ENUM to always contain all implemented payment gateways - #4108 by @koradon

## 2.6.0

### API

- Add unified filtering interface in resolvers - #3952, #4078 by @korycins
- Add mutations for bulk actions - #3935, #3954, #3967, #3969, #3970 by @akjanik
- Add mutation for reordering menu items - #3958 by @NyanKiyoshi
- Optimize queries for single nodes - #3968 @NyanKiyoshi
- Refactor error handling in mutations #3891 by @maarcingebala & @akjanik
- Specify mutation permissions through Meta classes - #3980 by @NyanKiyoshi
- Unify pricing access in products and variants - #3948 by @NyanKiyoshi
- Use only_fields instead of exclude_fields in type definitions - #3940 by @michaljelonek
- Prefetch collections when getting sales of a bunch of products - #3961 by @NyanKiyoshi
- Remove unnecessary dedents from GraphQL schema so new Playground can work - #4045 by @salwator
- Restrict resolving payment by ID - #4009 @NyanKiyoshi
- Require `checkoutId` for updating checkout's shipping and billing address - #4074 by @jxltom
- Handle errors in `TokenVerify` mutation - #3981 by @fowczarek
- Unify argument names in types and resolvers - #3942 by @NyanKiyoshi

### Core

- Use Black as the default code formatting tool - #3852 by @krzysztofwolski and @NyanKiyoshi
- Dropped Python 3.5 support - #4028 by @korycins
- Rename Cart to Checkout - #3963 by @michaljelonek
- Use data classes to exchange data with payment gateways - #4028 by @korycins
- Refactor order events - #4018 by @NyanKiyoshi

### Dashboard 2.0

- Add bulk actions - #3955 by @dominik-zeglen
- Add user avatar management - #4030 by @benekex2
- Add navigation drawer support on mobile devices - #3839 by @benekex2
- Fix rendering validation errors in product form - #4024 by @benekex2
- Move dialog windows to query string rather than router paths - #3953 by @dominik-zeglen
- Update order events types - #4089 by @jxltom
- Code cleanup by replacing render props with react hooks - #4010 by @dominik-zeglen

### Other notable changes

- Add setting to enable Django Debug Toolbar - #3983 by @koradon
- Use newest GraphQL Playground - #3971 by @salwator
- Ensure adding to quantities in the checkout is respecting the limits - #4005 by @NyanKiyoshi
- Fix country area choices - #4008 by @fowczarek
- Fix price_range_as_dict function - #3999 by @zodiacfireworks
- Fix the product listing not showing in the voucher when there were products selected - #4062 by @NyanKiyoshi
- Fix crash in Dashboard 1.0 when updating an order address's phone number - #4061 by @NyanKiyoshi
- Reduce the time of tests execution by using dummy password hasher - #4083 by @korycins
- Set up explicit **hash** function - #3979 by @akjanik
- Unit tests use none as media root - #3975 by @korycins
- Update file field styles with materializecss template filter - #3998 by @zodiacfireworks
- New translations:
  - Albanian
  - Colombian Spanish
  - Lithuanian

## 2.5.0

### API

- Add query to fetch draft orders - #3809 by @michaljelonek
- Add bulk delete mutations - #3838 by @michaljelonek
- Add `languageCode` enum to API - #3819 by @michaljelonek, #3854 by @jxltom
- Duplicate address instances in checkout mutations - #3866 by @pawelzar
- Restrict access to `orders` query for unauthorized users - #3861 by @pawelzar
- Support setting address as default in address mutations - #3787 by @jxltom
- Fix phone number validation in GraphQL when country prefix not given - #3905 by @patrys
- Report pretty stack traces in DEBUG mode - #3918 by @patrys

### Core

- Drop support for Django 2.1 and Django 1.11 (previous LTS) - #3929 by @patrys
- Fulfillment of digital products - #3868 by @korycins
- Introduce avatars for staff accounts - #3878 by @pawelzar
- Refactor the account avatars path from a relative to absolute - #3938 by @NyanKiyoshi

### Dashboard 2.0

- Add translations section - #3884 by @dominik-zeglen
- Add light/dark theme - #3856 by @dominik-zeglen
- Add customer's address book view - #3826 by @dominik-zeglen
- Add "Add variant" button on the variant details page = #3914 by @dominik-zeglen
- Add back arrows in "Configure" subsections - #3917 by @dominik-zeglen
- Display avatars in staff views - #3922 by @dominik-zeglen
- Prevent user from changing his own status and permissions - #3922 by @dominik-zeglen
- Fix crashing product create view - #3837, #3910 by @dominik-zeglen
- Fix layout in staff members details page - #3857 by @dominik-zeglen
- Fix unfocusing rich text editor - #3902 by @dominik-zeglen
- Improve accessibility - #3856 by @dominik-zeglen

### Other notable changes

- Improve user and staff management in dashboard 1.0 - #3781 by @jxltom
- Fix default product tax rate in Dashboard 1.0 - #3880 by @pawelzar
- Fix logo in docs - #3928 by @michaljelonek
- Fix name of logo file - #3867 by @jxltom
- Fix variants for juices in example data - #3926 by @michaljelonek
- Fix alignment of the cart dropdown on new bootstrap version - #3937 by @NyanKiyoshi
- Refactor the account avatars path from a relative to absolute - #3938 by @NyanKiyoshi
- New translations:
  - Armenian
  - Portuguese
  - Swahili
  - Thai

## 2.4.0

### API

- Add model translations support in GraphQL API - #3789 by @michaljelonek
- Add mutations to manage addresses for authenticated customers - #3772 by @Kwaidan00, @maarcingebala
- Add mutation to apply vouchers in checkout - #3739 by @Kwaidan00
- Add thumbnail field to `OrderLine` type - #3737 by @michaljelonek
- Add a query to fetch order by token - #3740 by @michaljelonek
- Add city choices and city area type to address validator API - #3788 by @jxltom
- Fix access to unpublished objects in API - #3724 by @Kwaidan00
- Fix bug where errors are not returned when creating fulfillment with a non-existent order line - #3777 by @jxltom
- Fix `productCreate` mutation when no product type was provided - #3804 by @michaljelonek
- Enable database search in products query - #3736 by @michaljelonek
- Use authenticated user's email as default email in creating checkout - #3726 by @jxltom
- Generate voucher code if it wasn't provided in mutation - #3717 by @Kwaidan00
- Improve limitation of vouchers by country - #3707 by @michaljelonek
- Only include canceled fulfillments for staff in fulfillment API - #3778 by @jxltom
- Support setting address as when creating customer address #3782 by @jxltom
- Fix generating slug from title - #3816 by @maarcingebala
- Add `variant` field to `OrderLine` type - #3820 by @maarcingebala

### Core

- Add JSON fields to store rich-text content - #3756 by @michaljelonek
- Add function to recalculate total order weight - #3755 by @Kwaidan00, @maarcingebala
- Unify cart creation logic in API and Django views - #3761, #3790 by @maarcingebala
- Unify payment creation logic in API and Django views - #3715 by @maarcingebala
- Support partially charged and refunded payments - #3735 by @jxltom
- Support partial fulfillment of ordered items - #3754 by @jxltom
- Fix applying discounts when a sale has no end date - #3595 by @cprinos

### Dashboard 2.0

- Add "Discounts" section - #3654 by @dominik-zeglen
- Add "Pages" section; introduce Draftail WYSIWYG editor - #3751 by @dominik-zeglen
- Add "Shipping Methods" section - #3770 by @dominik-zeglen
- Add support for date and datetime components - #3708 by @dominik-zeglen
- Restyle app layout - #3811 by @dominik-zeglen

### Other notable changes

- Unify model field names related to models' public access - `publication_date` and `is_published` - #3706 by @michaljelonek
- Improve filter orders by payment status - #3749 @jxltom
- Refactor translations in emails - #3701 by @Kwaidan00
- Use exact image versions in docker-compose - #3742 by @ashishnitinpatil
- Sort order payment and history in descending order - #3747 by @jxltom
- Disable style-loader in dev mode - #3720 by @jxltom
- Add ordering to shipping method - #3806 by @michaljelonek
- Add missing type definition for dashboard 2.0 - #3776 by @jxltom
- Add header and footer for checkout success pages #3752 by @jxltom
- Add instructions for using local assets in Docker - #3723 by @michaljelonek
- Update S3 deployment documentation to include CORS configuration note - #3743 by @NyanKiyoshi
- Fix missing migrations for is_published field of product and page model - #3757 by @jxltom
- Fix problem with l10n in Braintree payment gateway template - #3691 by @Kwaidan00
- Fix bug where payment is not filtered from active ones when creating payment - #3732 by @jxltom
- Fix incorrect cart badge location - #3786 by @jxltom
- Fix storefront styles after bootstrap is updated to 4.3.1 - #3753 by @jxltom
- Fix logo size in different browser and devices with different sizes - #3722 by @jxltom
- Rename dumpdata file `db.json` to `populatedb_data.json` - #3810 by @maarcingebala
- Prefetch collections for product availability - #3813 by @michaljelonek
- Bump django-graphql-jwt - #3814 by @michaljelonek
- Fix generating slug from title - #3816 by @maarcingebala
- New translations:
  - Estonian
  - Indonesian

## 2.3.1

- Fix access to private variant fields in API - #3773 by maarcingebala
- Limit access of quantity and allocated quantity to staff in GraphQL API #3780 by @jxltom

## 2.3.0

### API

- Return user's last checkout in the `User` type - #3578 by @fowczarek
- Automatically assign checkout to the logged in user - #3587 by @fowczarek
- Expose `chargeTaxesOnShipping` field in the `Shop` type - #3603 by @fowczarek
- Expose list of enabled payment gateways - #3639 by @fowczarek
- Validate uploaded files in a unified way - #3633 by @fowczarek
- Add mutation to trigger fetching tax rates - #3622 by @fowczarek
- Use USERNAME_FIELD instead of hard-code email field when resolving user - #3577 by @jxltom
- Require variant and quantity fields in `CheckoutLineInput` type - #3592 by @jxltom
- Preserve order of nodes in `get_nodes_or_error` function - #3632 by @jxltom
- Add list mutations for `Voucher` and `Sale` models - #3669 by @michaljelonek
- Use proper type for countries in `Voucher` type - #3664 by @michaljelonek
- Require email in when creating checkout in API - #3667 by @michaljelonek
- Unify returning errors in the `tokenCreate` mutation - #3666 by @michaljelonek
- Use `Date` field in Sale/Voucher inputs - #3672 by @michaljelonek
- Refactor checkout mutations - #3610 by @fowczarek
- Refactor `clean_instance`, so it does not returns errors anymore - #3597 by @akjanik
- Handle GraphqQL syntax errors - #3576 by @jxltom

### Core

- Refactor payments architecture - #3519 by @michaljelonek
- Improve Docker and `docker-compose` configuration - #3657 by @michaljelonek
- Allow setting payment status manually for dummy gateway in Storefront 1.0 - #3648 by @jxltom
- Infer default transaction kind from operation type - #3646 by @jxltom
- Get correct payment status for order without any payments - #3605 by @jxltom
- Add default ordering by `id` for `CartLine` model - #3593 by @jxltom
- Fix "set password" email sent to customer created in the dashboard - #3688 by @Kwaidan00

### Dashboard 2.0

- ️Add taxes section - #3622 by @dominik-zeglen
- Add drag'n'drop image upload - #3611 by @dominik-zeglen
- Unify grid handling - #3520 by @dominik-zeglen
- Add component generator - #3670 by @dominik-zeglen
- Throw Typescript errors while snapshotting - #3611 by @dominik-zeglen
- Simplify mutation's error checking - #3589 by @dominik-zeglen
- Fix order cancelling - #3624 by @dominik-zeglen
- Fix logo placement - #3602 by @dominik-zeglen

### Other notable changes

- Register Celery task for updating exchange rates - #3599 by @jxltom
- Fix handling different attributes with the same slug - #3626 by @jxltom
- Add missing migrations for tax rate choices - #3629 by @jxltom
- Fix `TypeError` on calling `get_client_token` - #3660 by @michaljelonek
- Make shipping required as default when creating product types - #3655 by @jxltom
- Display payment status on customer's account page in Storefront 1.0 - #3637 by @jxltom
- Make order fields sequence in Dashboard 1.0 same as in Dashboard 2.0 - #3606 by @jxltom
- Fix returning products for homepage for the currently viewing user - #3598 by @jxltom
- Allow filtering payments by status in Dashboard 1.0 - #3608 by @jxltom
- Fix typo in the definition of order status - #3649 by @jxltom
- Add margin for order notes section - #3650 by @jxltom
- Fix logo position - #3609, #3616 by @jxltom
- Storefront visual improvements - #3696 by @piotrgrundas
- Fix product list price filter - #3697 by @Kwaidan00
- Redirect to success page after successful payment - #3693 by @Kwaidan00

## 2.2.0

### API

- Use `PermissionEnum` as input parameter type for `permissions` field - #3434 by @maarcingebala
- Add "authorize" and "charge" mutations for payments - #3426 by @jxltom
- Add alt text to product thumbnails and background images of collections and categories - #3429 by @fowczarek
- Fix passing decimal arguments = #3457 by @fowczarek
- Allow sorting products by the update date - #3470 by @jxltom
- Validate and clear the shipping method in draft order mutations - #3472 by @fowczarek
- Change tax rate field to choice field - #3478 by @fowczarek
- Allow filtering attributes by collections - #3508 by @maarcingebala
- Resolve to `None` when empty object ID was passed as mutation argument - #3497 by @maarcingebala
- Change `errors` field type from [Error] to [Error!] - #3489 by @fowczarek
- Support creating default variant for product types that don't use multiple variants - #3505 by @fowczarek
- Validate SKU when creating a default variant - #3555 by @fowczarek
- Extract enums to separate files - #3523 by @maarcingebala

### Core

- Add Stripe payment gateway - #3408 by @jxltom
- Add `first_name` and `last_name` fields to the `User` model - #3101 by @fowczarek
- Improve several payment validations - #3418 by @jxltom
- Optimize payments related database queries - #3455 by @jxltom
- Add publication date to collections - #3369 by @k-brk
- Fix hard-coded site name in order PDFs - #3526 by @NyanKiyoshi
- Update favicons to the new style - #3483 by @dominik-zeglen
- Fix migrations for default currency - #3235 by @bykof
- Remove Elasticsearch from `docker-compose.yml` - #3482 by @maarcingebala
- Resort imports in tests - #3471 by @jxltom
- Fix the no shipping orders payment crash on Stripe - #3550 by @NyanKiyoshi
- Bump backend dependencies - #3557 by @maarcingebala. This PR removes security issue CVE-2019-3498 which was present in Django 2.1.4. Saleor however wasn't vulnerable to this issue as it doesn't use the affected `django.views.defaults.page_not_found()` view.
- Generate random data using the default currency - #3512 by @stephenmoloney
- New translations:
  - Catalan
  - Serbian

### Dashboard 2.0

- Restyle product selection dialogs - #3499 by @dominik-zeglen, @maarcingebala
- Fix minor visual bugs in Dashboard 2.0 - #3433 by @dominik-zeglen
- Display warning if order draft has missing data - #3431 by @dominik-zeglen
- Add description field to collections - #3435 by @dominik-zeglen
- Add query batching - #3443 by @dominik-zeglen
- Use autocomplete fields in country selection - #3443 by @dominik-zeglen
- Add alt text to categories and collections - #3461 by @dominik-zeglen
- Use first and last name of a customer or staff member in UI - #3247 by @Bonifacy1, @dominik-zeglen
- Show error page if an object was not found - #3463 by @dominik-zeglen
- Fix simple product's inventory data saving bug - #3474 by @dominik-zeglen
- Replace `thumbnailUrl` with `thumbnail { url }` - #3484 by @dominik-zeglen
- Change "Feature on Homepage" switch behavior - #3481 by @dominik-zeglen
- Expand payment section in order view - #3502 by @dominik-zeglen
- Change TypeScript loader to speed up the build process - #3545 by @patrys

### Bugfixes

- Do not show `Pay For Order` if order is partly paid since partial payment is not supported - #3398 by @jxltom
- Fix attribute filters in the products category view - #3535 by @fowczarek
- Fix storybook dependencies conflict - #3544 by @dominik-zeglen

## 2.1.0

### API

- Change selected connection fields to lists - #3307 by @fowczarek
- Require pagination in connections - #3352 by @maarcingebala
- Replace Graphene view with a custom one - #3263 by @patrys
- Change `sortBy` parameter to use enum type - #3345 by @fowczarek
- Add `me` query to fetch data of a logged-in user - #3202, #3316 by @fowczarek
- Add `canFinalize` field to the Order type - #3356 by @fowczarek
- Extract resolvers and mutations to separate files - #3248 by @fowczarek
- Add VAT tax rates field to country - #3392 by @michaljelonek
- Allow creating orders without users - #3396 by @fowczarek

### Core

- Add Razorpay payment gatway - #3205 by @NyanKiyoshi
- Use standard tax rate as a default tax rate value - #3340 by @fowczarek
- Add description field to the Collection model - #3275 by @fowczarek
- Enforce the POST method on VAT rates fetching - #3337 by @NyanKiyoshi
- Generate thumbnails for category/collection background images - #3270 by @NyanKiyoshi
- Add warm-up support in product image creation mutation - #3276 by @NyanKiyoshi
- Fix error in the `populatedb` script when running it not from the project root - #3272 by @NyanKiyoshi
- Make Webpack rebuilds fast - #3290 by @patrys
- Skip installing Chromium to make deployment faster - #3227 by @jxltom
- Add default test runner - #3258 by @jxltom
- Add Transifex client to Pipfile - #3321 by @jxltom
- Remove additional pytest arguments in tox - #3338 by @jxltom
- Remove test warnings - #3339 by @jxltom
- Remove runtime warning when product has discount - #3310 by @jxltom
- Remove `django-graphene-jwt` warnings - #3228 by @jxltom
- Disable deprecated warnings - #3229 by @jxltom
- Add `AWS_S3_ENDPOINT_URL` setting to support DigitalOcean spaces. - #3281 by @hairychris
- Add `.gitattributes` file to hide diffs for generated files on Github - #3055 by @NyanKiyoshi
- Add database sequence reset to `populatedb` - #3406 by @michaljelonek
- Get authorized amount from succeeded auth transactions - #3417 by @jxltom
- Resort imports by `isort` - #3412 by @jxltom

### Dashboard 2.0

- Add confirmation modal when leaving view with unsaved changes - #3375 by @dominik-zeglen
- Add dialog loading and error states - #3359 by @dominik-zeglen
- Split paths and urls - #3350 by @dominik-zeglen
- Derive state from props in forms - #3360 by @dominik-zeglen
- Apply debounce to autocomplete fields - #3351 by @dominik-zeglen
- Use Apollo signatures - #3353 by @dominik-zeglen
- Add order note field in the order details view - #3346 by @dominik-zeglen
- Add app-wide progress bar - #3312 by @dominik-zeglen
- Ensure that all queries are built on top of TypedQuery - #3309 by @dominik-zeglen
- Close modal windows automatically - #3296 by @dominik-zeglen
- Move URLs to separate files - #3295 by @dominik-zeglen
- Add basic filters for products and orders list - #3237 by @Bonifacy1
- Fetch default currency from API - #3280 by @dominik-zeglen
- Add `displayName` property to components - #3238 by @Bonifacy1
- Add window titles - #3279 by @dominik-zeglen
- Add paginator component - #3265 by @dominik-zeglen
- Update Material UI to 3.6 - #3387 by @patrys
- Upgrade React, Apollo, Webpack and Babel - #3393 by @patrys
- Add pagination for required connections - #3411 by @dominik-zeglen

### Bugfixes

- Fix language codes - #3311 by @jxltom
- Fix resolving empty attributes list - #3293 by @maarcingebala
- Fix range filters not being applied - #3385 by @michaljelonek
- Remove timeout for updating image height - #3344 by @jxltom
- Return error if checkout was not found - #3289 by @maarcingebala
- Solve an auto-resize conflict between Materialize and medium-editor - #3367 by @adonig
- Fix calls to `ngettext_lazy` - #3380 by @patrys
- Filter preauthorized order from succeeded transactions - #3399 by @jxltom
- Fix incorrect country code in fixtures - #3349 by @bingimar
- Fix updating background image of a collection - #3362 by @fowczarek & @dominik-zeglen

### Docs

- Document settings related to generating thumbnails on demand - #3329 by @NyanKiyoshi
- Improve documentation for Heroku deployment - #3170 by @raybesiga
- Update documentation on Docker deployment - #3326 by @jxltom
- Document payment gateway configuration - #3376 by @NyanKiyoshi

## 2.0.0

### API

- Add mutation to delete a customer; add `isActive` field in `customerUpdate` mutation - #3177 by @maarcingebala
- Add mutations to manage authorization keys - #3082 by @maarcingebala
- Add queries for dashboard homepage - #3146 by @maarcingebala
- Allows user to unset homepage collection - #3140 by @oldPadavan
- Use enums as permission codes - #3095 by @the-bionic
- Return absolute image URLs - #3182 by @maarcingebala
- Add `backgroundImage` field to `CategoryInput` - #3153 by @oldPadavan
- Add `dateJoined` and `lastLogin` fields in `User` type - #3169 by @maarcingebala
- Separate `parent` input field from `CategoryInput` - #3150 by @akjanik
- Remove duplicated field in Order type - #3180 by @maarcingebala
- Handle empty `backgroundImage` field in API - #3159 by @maarcingebala
- Generate name-based slug in collection mutations - #3145 by @akjanik
- Remove products field from `collectionUpdate` mutation - #3141 by @oldPadavan
- Change `items` field in `Menu` type from connection to list - #3032 by @oldPadavan
- Make `Meta.description` required in `BaseMutation` - #3034 by @oldPadavan
- Apply `textwrap.dedent` to GraphQL descriptions - #3167 by @fowczarek

### Dashboard 2.0

- Add collection management - #3135 by @dominik-zeglen
- Add customer management - #3176 by @dominik-zeglen
- Add homepage view - #3155, #3178 by @Bonifacy1 and @dominik-zeglen
- Add product type management - #3052 by @dominik-zeglen
- Add site settings management - #3071 by @dominik-zeglen
- Escape node IDs in URLs - #3115 by @dominik-zeglen
- Restyle categories section - #3072 by @Bonifacy1

### Other

- Change relation between `ProductType` and `Attribute` models - #3097 by @maarcingebala
- Remove `quantity-allocated` generation in `populatedb` script - #3084 by @MartinSeibert
- Handle `Money` serialization - #3131 by @Pacu2
- Do not collect unnecessary static files - #3050 by @jxltom
- Remove host mounted volume in `docker-compose` - #3091 by @tiangolo
- Remove custom services names in `docker-compose` - #3092 by @tiangolo
- Replace COUNTRIES with countries.countries - #3079 by @neeraj1909
- Installing dev packages in docker since tests are needed - #3078 by @jxltom
- Remove comparing string in address-form-panel template - #3074 by @tomcio1205
- Move updating variant names to a Celery task - #3189 by @fowczarek

### Bugfixes

- Fix typo in `clean_input` method - #3100 by @the-bionic
- Fix typo in `ShippingMethod` model - #3099 by @the-bionic
- Remove duplicated variable declaration - #3094 by @the-bionic

### Docs

- Add createdb note to getting started for Windows - #3106 by @ajostergaard
- Update docs on pipenv - #3045 by @jxltom<|MERGE_RESOLUTION|>--- conflicted
+++ resolved
@@ -19,12 +19,9 @@
 - Fix dashboard menu styles - #4491 by @benekex2
 - Do not allow random ids to appear in snapshots - #4495 by @dominik-zeglen
 - Order is no longer created when the payment was unsuccessful in the API - #4500 by @NyanKiyoshi
-<<<<<<< HEAD
-- Contrast improvements - #4508 by @benekex2
-=======
 - Fix navigation rwd - #4511 by @benekex2
 - Create general abstraction for object metadata - #4447 by @salwator
->>>>>>> 633be78e
+- Contrast improvements - #4508 by @benekex2
 
 ## 2.8.0
 
