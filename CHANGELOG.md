--- conflicted
+++ resolved
@@ -92,8 +92,5 @@
 - Use denormalized base prices during order update - #17160 by @zedzior
   - `UNCONFIRMED` orders will never refresh its base prices
   - `DRAFT` orders will refresh its base prices after default 24 hours
-<<<<<<< HEAD
 - Fix bug which, in some cases, caused product name translations to be empty in order lines - #17504 by @delemeator
-=======
-- Improve status calculation for orders with waiting-for-approval fulfillments - #17471 by @delemeator
->>>>>>> ec62db76
+- Improve status calculation for orders with waiting-for-approval fulfillments - #17471 by @delemeator