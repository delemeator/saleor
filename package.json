{
  "name": "saleor",
<<<<<<< HEAD
  "version": "3.22.0-a.0",
=======
  "version": "3.21.0-a.4",
>>>>>>> a9490c75
  "engines": {
    "node": ">=16 <17",
    "npm": ">=7"
  },
  "repository": {
    "type": "git",
    "url": "git://github.com/saleor/saleor.git"
  },
  "author": "Saleor Commerce",
  "license": "BSD-3-Clause",
  "bugs": {
    "url": "https://github.com/saleor/saleor/issues"
  },
  "homepage": "http://saleor.io/",
  "devDependencies": {
    "@release-it/bumper": "^4.0.0",
    "release-it": "^15.6.0"
  },
  "scripts": {
    "release": "release-it"
  }
}<|MERGE_RESOLUTION|>--- conflicted
+++ resolved
@@ -1,10 +1,6 @@
 {
   "name": "saleor",
-<<<<<<< HEAD
-  "version": "3.22.0-a.0",
-=======
   "version": "3.21.0-a.4",
->>>>>>> a9490c75
   "engines": {
     "node": ">=16 <17",
     "npm": ">=7"
