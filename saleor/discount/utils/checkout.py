import datetime
from typing import TYPE_CHECKING

from django.conf import settings
from django.db import transaction

from ...checkout.base_calculations import (
    base_checkout_delivery_price,
    base_checkout_subtotal,
)
from ...checkout.models import Checkout
from ...core.db.connection import allow_writer
from .. import DiscountType
from ..models import (
    CheckoutDiscount,
    CheckoutLineDiscount,
)
from .promotion import (
    _get_rule_discount_amount,
    create_discount_objects_for_order_promotions,
    delete_gift_line,
    get_discount_name,
    get_discount_translated_name,
    is_discounted_line_by_catalogue_promotion,
    prepare_promotion_discount_reason,
    update_promotion_discount,
)
from .shared import update_line_info_cached_discounts

if TYPE_CHECKING:
    from ...checkout.fetch import CheckoutInfo, CheckoutLineInfo


def create_or_update_discount_objects_from_promotion_for_checkout(
    checkout_info: "CheckoutInfo",
    lines_info: list["CheckoutLineInfo"],
    database_connection_name: str = settings.DATABASE_CONNECTION_DEFAULT_NAME,
):
<<<<<<< HEAD
    create_checkout_line_discount_objects_for_catalogue_promotions(
        checkout_info, lines_info
    )
    create_checkout_discount_objects_for_order_promotions(
=======
    soonest_catalogue_promotion_end_date = (
        create_checkout_line_discount_objects_for_catalogue_promotions(lines_info)
    )
    order_promotion_end_date = create_checkout_discount_objects_for_order_promotions(
>>>>>>> bfc0e3f9
        checkout_info, lines_info, database_connection_name=database_connection_name
    )
    if soonest_catalogue_promotion_end_date and order_promotion_end_date:
        return min(soonest_catalogue_promotion_end_date, order_promotion_end_date)
    return soonest_catalogue_promotion_end_date or order_promotion_end_date


def create_checkout_line_discount_objects_for_catalogue_promotions(
    checkout_info: "CheckoutInfo",
    lines_info: list["CheckoutLineInfo"],
) -> datetime.datetime | None:
    discount_data = prepare_checkout_line_discount_objects_for_catalogue_promotions(
        checkout_info, lines_info
    )
    if not discount_data or not lines_info:
        return None

    (
        discounts_to_create_inputs,
        discounts_to_update,
        discount_to_remove,
        updated_fields,
        soonest_end_date,
    ) = discount_data

    new_line_discounts = []
    with allow_writer():
        with transaction.atomic():
            # Protect against potential thread race. CheckoutLine object can have only
            # single catalogue discount applied.
            _checkout_lock = list(
                Checkout.objects.filter(pk=checkout_info.checkout.pk).select_for_update(
                    of=(["self"])
                )
            )

            if discount_ids_to_remove := [
                discount.id for discount in discount_to_remove
            ]:
                CheckoutLineDiscount.objects.filter(
                    id__in=discount_ids_to_remove
                ).delete()

            if discounts_to_create_inputs:
                new_line_discounts = [
                    CheckoutLineDiscount(**input)
                    for input in discounts_to_create_inputs
                ]
                CheckoutLineDiscount.objects.bulk_create(
                    new_line_discounts, ignore_conflicts=True
                )

            if discounts_to_update and updated_fields:
                CheckoutLineDiscount.objects.bulk_update(
                    discounts_to_update, updated_fields
                )

    update_line_info_cached_discounts(
        lines_info, new_line_discounts, discounts_to_update, discount_ids_to_remove
    )
    return soonest_end_date


def filter_relevant_rules(
    rules_info,
    user_groups_ids,
):
    relevant_rules = []

    if rules_info is None:
        return relevant_rules

    for rule_info in rules_info:
        rule_group_ids = {group.id for group in rule_info.rule.customer_groups.all()}
        if len(rule_group_ids) == 0 or len(rule_group_ids & user_groups_ids) > 0:
            relevant_rules.append(rule_info)

    return relevant_rules


def prepare_checkout_line_discount_objects_for_catalogue_promotions(
    checkout_info: "CheckoutInfo",
    lines_info: list["CheckoutLineInfo"],
) -> (
    tuple[
        list[dict],
        list[CheckoutLineDiscount],
        list[CheckoutLineDiscount],
        list[str],
        datetime.datetime | None,
    ]
    | None
):
    line_discounts_to_create_inputs: list[dict] = []
    line_discounts_to_update: list[CheckoutLineDiscount] = []
    line_discounts_to_remove: list[CheckoutLineDiscount] = []
    updated_fields: list[str] = []
    soonest_end_date = None
    applied_promotions_end_dates = []

    user = checkout_info.user
    user_groups_ids = set()
    if user:
        user_groups = user.customer_groups.all()
        user_groups_ids = {group.id for group in user_groups}

    if not lines_info:
        return None

    for line_info in lines_info:
        line = line_info.line

        # if channel_listing is not present, we can't close the checkout. User needs to
        # remove the line for the checkout first. Until that moment, we return the same
        # price as we did when listing was present - including line discount.
        if not line_info.channel_listing:
            continue

        # get the existing catalogue discount for the line
        discount_to_update = None
        if discounts_to_update := line_info.get_catalogue_discounts():
            discount_to_update = discounts_to_update[0]
            # Line should never have multiple catalogue discounts associated. Before
            # introducing unique_type on discount models, there was such a possibility.
            line_discounts_to_remove.extend(discounts_to_update[1:])

        # manual line discount do not stack with other line discounts
        if [
            discount
            for discount in line_info.discounts
            if discount.type == DiscountType.MANUAL
        ]:
            line_discounts_to_remove.extend(discounts_to_update)
            continue

        relevant_rules = filter_relevant_rules(
            line_info.rules_info,
            user_groups_ids,
        )
        # filter out rules that are not applicable to the user

        # check if the line price is discounted by catalogue promotion
        discounted_line = is_discounted_line_by_catalogue_promotion(relevant_rules)

        # delete all existing discounts if the line is not discounted or it is a gift
        if not discounted_line or line.is_gift:
            line_discounts_to_remove.extend(discounts_to_update)
            continue

        if len(relevant_rules) > 0:
            rule_info = sorted(
                relevant_rules,
                key=lambda x: x.variant_listing_promotion_rule.discount_amount
                if x.variant_listing_promotion_rule
                else 0,
                reverse=True,
            )[0]
            rule = rule_info.rule
            promotion = rule_info.promotion
            if promotion.end_date:
                applied_promotions_end_dates.append(promotion.end_date)
            rule_discount_amount = _get_rule_discount_amount(
                line, rule_info, line_info.channel
            )
            discount_name = get_discount_name(rule, rule_info.promotion)
            translated_name = get_discount_translated_name(rule_info)
            reason = prepare_promotion_discount_reason(rule_info.promotion)
            if not discount_to_update:
                line_discount_input = {
                    "line": line,
                    "type": DiscountType.PROMOTION,
                    "value_type": rule.reward_value_type,
                    "value": rule.reward_value,
                    "amount_value": rule_discount_amount,
                    "currency": line.currency,
                    "name": discount_name,
                    "translated_name": translated_name,
                    "reason": reason,
                    "promotion_rule": rule,
                    "unique_type": DiscountType.PROMOTION,
                }
                line_discounts_to_create_inputs.append(line_discount_input)
            else:
                update_promotion_discount(
                    rule,
                    rule_info,
                    rule_discount_amount,
                    discount_to_update,
                    updated_fields,
                )
                line_discounts_to_update.append(discount_to_update)
        else:
            # Fallback for unlike mismatch between discount_amount and rules_info
            line_discounts_to_remove.extend(discounts_to_update)

    if applied_promotions_end_dates:
        soonest_end_date = min(applied_promotions_end_dates)

    return (
        line_discounts_to_create_inputs,
        line_discounts_to_update,
        line_discounts_to_remove,
        updated_fields,
        soonest_end_date,
    )


def create_checkout_discount_objects_for_order_promotions(
    checkout_info: "CheckoutInfo",
    lines_info: list["CheckoutLineInfo"],
    *,
    save: bool = False,
    database_connection_name: str = settings.DATABASE_CONNECTION_DEFAULT_NAME,
):
    # The base prices are required for order promotion discount qualification.
    _set_checkout_base_prices(checkout_info, lines_info)

    checkout = checkout_info.checkout

    # Discount from order rules is applied only when the voucher is not set
    if checkout.voucher_code:
        _clear_checkout_discount(checkout_info, lines_info, save)
        return None

    (
        gift_promotion_applied,
        discount_object,
        promotion_end_date,
    ) = create_discount_objects_for_order_promotions(
        checkout,
        lines_info,
        checkout.base_subtotal,
        checkout_info.channel,
        checkout_info.get_country(),
        database_connection_name=database_connection_name,
    )
    if not gift_promotion_applied and not discount_object:
        _clear_checkout_discount(checkout_info, lines_info, save)
        return None

    if discount_object:
        checkout_info.discounts = [discount_object]
        checkout = checkout_info.checkout
        checkout.discount_amount = discount_object.amount_value
        checkout.discount_name = discount_object.name
        checkout.translated_discount_name = discount_object.translated_name
        if save:
            checkout.save(
                update_fields=[
                    "discount_amount",
                    "discount_name",
                    "translated_discount_name",
                ]
            )
    return promotion_end_date


def _set_checkout_base_prices(checkout_info, lines_info):
    """Set base checkout prices that includes only catalogue discounts."""
    checkout = checkout_info.checkout
    subtotal = base_checkout_subtotal(
        lines_info, checkout_info.channel, checkout.currency, include_voucher=False
    )
    shipping_price = base_checkout_delivery_price(
        checkout_info, lines_info, include_voucher=False
    )
    total = subtotal + shipping_price
    is_update_needed = not (
        checkout.base_subtotal == subtotal and checkout.base_total == total
    )
    if is_update_needed:
        checkout.base_subtotal = subtotal
        checkout.base_total = total
        with allow_writer():
            checkout.save(update_fields=["base_total_amount", "base_subtotal_amount"])


def _clear_checkout_discount(
    checkout_info: "CheckoutInfo", lines_info: list["CheckoutLineInfo"], save: bool
):
    delete_gift_line(checkout_info.checkout, lines_info)
    if checkout_info.discounts:
        CheckoutDiscount.objects.filter(
            checkout=checkout_info.checkout,
            type=DiscountType.ORDER_PROMOTION,
        ).delete()
        checkout_info.discounts = [
            discount
            for discount in checkout_info.discounts
            if discount.type != DiscountType.ORDER_PROMOTION
        ]
    checkout = checkout_info.checkout
    if not checkout_info.voucher_code:
        is_update_needed = not (
            checkout.discount_amount == 0
            and checkout.discount_name is None
            and checkout.translated_discount_name is None
        )
        if is_update_needed:
            checkout.discount_amount = 0
            checkout.discount_name = None
            checkout.translated_discount_name = None

            if save and is_update_needed:
                checkout.save(
                    update_fields=[
                        "discount_amount",
                        "discount_name",
                        "translated_discount_name",
                    ]
                )


def has_checkout_order_promotion(checkout_info: "CheckoutInfo") -> bool:
    return next(
        (
            True
            for discount in checkout_info.discounts
            if discount.type == DiscountType.ORDER_PROMOTION
        ),
        False,
    )<|MERGE_RESOLUTION|>--- conflicted
+++ resolved
@@ -36,17 +36,12 @@
     lines_info: list["CheckoutLineInfo"],
     database_connection_name: str = settings.DATABASE_CONNECTION_DEFAULT_NAME,
 ):
-<<<<<<< HEAD
-    create_checkout_line_discount_objects_for_catalogue_promotions(
-        checkout_info, lines_info
-    )
-    create_checkout_discount_objects_for_order_promotions(
-=======
     soonest_catalogue_promotion_end_date = (
-        create_checkout_line_discount_objects_for_catalogue_promotions(lines_info)
+        create_checkout_line_discount_objects_for_catalogue_promotions(
+            checkout_info, lines_info
+        )
     )
     order_promotion_end_date = create_checkout_discount_objects_for_order_promotions(
->>>>>>> bfc0e3f9
         checkout_info, lines_info, database_connection_name=database_connection_name
     )
     if soonest_catalogue_promotion_end_date and order_promotion_end_date:
