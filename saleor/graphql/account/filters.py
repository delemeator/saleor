import django_filters
from django.db.models import Count, Exists, OuterRef

from ...account.models import Address, User
from ...account.search import search_users
from ...order.models import Order
from ..core.doc_category import DOC_CATEGORY_USERS
from ..core.filters import (
    BooleanWhereFilter,
    EnumFilter,
    GlobalIDMultipleChoiceFilter,
    GlobalIDMultipleChoiceWhereFilter,
    MetadataFilterBase,
    ObjectTypeFilter,
    ObjectTypeWhereFilter,
)
from ..core.filters.where_filters import MetadataWhereBase
from ..core.filters.where_input import (
    FilterInputDescriptions,
    IntFilterInput,
    StringFilterInput,
    WhereInputObjectType,
)
from ..core.types import (
    BaseInputObjectType,
    DateRangeInput,
    DateTimeRangeInput,
    IntRangeInput,
    NonNullList,
)
from ..utils.filters import (
    filter_by_id,
    filter_by_ids,
    filter_range_field,
    filter_where_by_range_field,
    filter_where_by_value_field,
    filter_where_range_field_with_conditions,
)
from . import types as account_types
from .enums import CountryCodeEnum, StaffMemberStatus


def filter_date_joined(qs, _, value):
    return filter_range_field(qs, "date_joined__date", value)


def filter_updated_at(qs, _, value):
    return filter_range_field(qs, "updated_at", value)


def filter_number_of_orders(qs, _, value):
    qs = qs.annotate(total_orders=Count("orders"))
    return filter_range_field(qs, "total_orders", value)


def filter_placed_orders(qs, _, value):
    return filter_range_field(qs, "orders__created_at__date", value)


def filter_staff_status(qs, _, value):
    if value == StaffMemberStatus.ACTIVE:
        return qs.filter(is_staff=True, is_active=True)
    if value == StaffMemberStatus.DEACTIVATED:
        return qs.filter(is_staff=True, is_active=False)
    return qs


def filter_user_search(qs, _, value):
    return search_users(qs, value)


def filter_search(qs, _, value):
    if value:
        qs = qs.filter(name__trigram_similar=value)
    return qs


def filter_address(value):
    if not value:
        return Address.objects.none()
    address_qs = Address.objects.all()
    if (phone_number := value.get("phone_number")) is not None:
        address_qs = filter_where_by_value_field(address_qs, "phone", phone_number)
    if (country := value.get("country")) is not None:
        address_qs = filter_where_by_value_field(address_qs, "country", country)
    return address_qs


class CustomerFilter(MetadataFilterBase):
    ids = GlobalIDMultipleChoiceFilter(field_name="id", help_text="Filter by ids.")
    date_joined = ObjectTypeFilter(
        input_class=DateRangeInput, method=filter_date_joined
    )
    updated_at = ObjectTypeFilter(
        input_class=DateTimeRangeInput, method=filter_updated_at
    )
    number_of_orders = ObjectTypeFilter(
        input_class=IntRangeInput, method=filter_number_of_orders
    )
    placed_orders = ObjectTypeFilter(
        input_class=DateRangeInput, method=filter_placed_orders
    )
    search = django_filters.CharFilter(method=filter_user_search)

    class Meta:
        model = User
        fields = [
            "date_joined",
            "number_of_orders",
            "placed_orders",
            "search",
        ]


<<<<<<< HEAD
class CustomerGroupFilter(django_filters.FilterSet):
    ids = GlobalIDMultipleChoiceFilter(method=filter_by_id(account_types.CustomerGroup))
=======
class CountryCodeEnumFilterInput(BaseInputObjectType):
    eq = CountryCodeEnum(description=FilterInputDescriptions.EQ, required=False)
    one_of = NonNullList(
        CountryCodeEnum,
        description=FilterInputDescriptions.ONE_OF,
        required=False,
    )
    not_one_of = NonNullList(
        CountryCodeEnum,
        description=FilterInputDescriptions.NOT_ONE_OF,
        required=False,
    )

    class Meta:
        doc_category = DOC_CATEGORY_USERS
        description = "Filter by country code."


class AddressFilterInput(BaseInputObjectType):
    phone_number = StringFilterInput(
        help_text="Filter by phone number.",
    )
    country = CountryCodeEnumFilterInput(
        help_text="Filter by country code.",
    )

    class Meta:
        doc_category = DOC_CATEGORY_USERS
        description = "Filtering options for addresses."


class CustomerWhereFilterInput(MetadataWhereBase):
    ids = GlobalIDMultipleChoiceWhereFilter(method=filter_by_ids("User"))
    email = ObjectTypeWhereFilter(
        input_class=StringFilterInput,
        method="filter_email",
        help_text="Filter by email address.",
    )
    first_name = ObjectTypeWhereFilter(
        input_class=StringFilterInput,
        method="filter_first_name",
        help_text="Filter by first name.",
    )
    last_name = ObjectTypeWhereFilter(
        input_class=StringFilterInput,
        method="filter_last_name",
        help_text="Filter by last name.",
    )
    is_active = BooleanWhereFilter(
        field_name="is_active",
        help_text="Filter by whether the user is active.",
    )
    date_joined = ObjectTypeWhereFilter(
        input_class=DateTimeRangeInput,
        method="filter_date_joined",
        help_text="Filter by date joined.",
    )
    updated_at = ObjectTypeWhereFilter(
        input_class=DateTimeRangeInput,
        method="filter_updated_at",
        help_text="Filter by last updated date.",
    )
    placed_orders_at = ObjectTypeWhereFilter(
        input_class=DateTimeRangeInput,
        method="filter_placed_orders_at",
        help_text="Filter by date when orders were placed.",
    )
    addresses = ObjectTypeWhereFilter(
        input_class=AddressFilterInput,
        method="filter_addresses",
        help_text="Filter by addresses data associated with user.",
    )
    number_of_orders = ObjectTypeWhereFilter(
        input_class=IntFilterInput,
        method="filter_number_of_orders",
        help_text="Filter by number of orders placed by the user.",
    )

    @staticmethod
    def filter_email(qs, _, value):
        return filter_where_by_value_field(qs, "email", value)

    @staticmethod
    def filter_first_name(qs, _, value):
        return filter_where_by_value_field(qs, "first_name", value)

    @staticmethod
    def filter_last_name(qs, _, value):
        return filter_where_by_value_field(qs, "last_name", value)

    @staticmethod
    def filter_is_active(qs, _, value):
        if value is None:
            return qs.none()
        return qs.filter(is_active=value)

    @staticmethod
    def filter_date_joined(qs, _, value):
        return filter_where_by_range_field(qs, "date_joined", value)

    @staticmethod
    def filter_updated_at(qs, _, value):
        return filter_where_by_range_field(qs, "updated_at", value)

    @staticmethod
    def filter_placed_orders_at(qs, _, value):
        if value is None:
            return qs.none()
        orders = filter_where_by_range_field(
            Order.objects.using(qs.db), "created_at", value
        )
        return qs.filter(Exists(orders.filter(user_id=OuterRef("id"))))

    @staticmethod
    def filter_addresses(qs, _, value):
        if not value:
            return qs.none()
        UserAddress = User.addresses.through
        address_qs = filter_address(value)
        user_address_qs = UserAddress.objects.using(qs.db).filter(
            Exists(address_qs.filter(id=OuterRef("address_id"))),
        )
        return qs.filter(Exists(user_address_qs.filter(user_id=OuterRef("id"))))

    @staticmethod
    def filter_number_of_orders(qs, _, value):
        if value is None:
            return qs.none()
        return filter_where_range_field_with_conditions(qs, "number_of_orders", value)


class CustomerWhereInput(WhereInputObjectType):
    class Meta:
        doc_category = DOC_CATEGORY_USERS
        filterset_class = CustomerWhereFilterInput
>>>>>>> d356d545


class PermissionGroupFilter(django_filters.FilterSet):
    search = django_filters.CharFilter(method=filter_search)
    ids = GlobalIDMultipleChoiceFilter(method=filter_by_id(account_types.Group))


class StaffUserFilter(django_filters.FilterSet):
    status = EnumFilter(input_class=StaffMemberStatus, method=filter_staff_status)
    search = django_filters.CharFilter(method=filter_user_search)
    ids = GlobalIDMultipleChoiceFilter(
        method=filter_by_id(
            account_types.User,
        )
    )
    # TODO - Figure out after permission types
    # department = ObjectTypeFilter

    class Meta:
        model = User
        fields = ["status", "search"]<|MERGE_RESOLUTION|>--- conflicted
+++ resolved
@@ -112,10 +112,10 @@
         ]
 
 
-<<<<<<< HEAD
 class CustomerGroupFilter(django_filters.FilterSet):
     ids = GlobalIDMultipleChoiceFilter(method=filter_by_id(account_types.CustomerGroup))
-=======
+
+
 class CountryCodeEnumFilterInput(BaseInputObjectType):
     eq = CountryCodeEnum(description=FilterInputDescriptions.EQ, required=False)
     one_of = NonNullList(
@@ -251,7 +251,6 @@
     class Meta:
         doc_category = DOC_CATEGORY_USERS
         filterset_class = CustomerWhereFilterInput
->>>>>>> d356d545
 
 
 class PermissionGroupFilter(django_filters.FilterSet):
