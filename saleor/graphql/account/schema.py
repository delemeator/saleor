--- conflicted
+++ resolved
@@ -22,11 +22,8 @@
 from .enums import CountryCodeEnum
 from .filters import (
     CustomerFilter,
-<<<<<<< HEAD
     CustomerGroupFilter,
-=======
     CustomerWhereInput,
->>>>>>> d356d545
     PermissionGroupFilter,
     StaffUserFilter,
 )
