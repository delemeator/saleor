from collections import defaultdict

import graphene
from django.core.exceptions import ValidationError
from django.template.defaultfilters import pluralize

from ....core.exceptions import InsufficientStock
from ....core.permissions import OrderPermissions
from ....core.tracing import traced_atomic_transaction
from ....giftcard.utils import get_gift_card_lines, gift_cards_create
from ....order import FulfillmentLineData, FulfillmentStatus, OrderLineData
from ....order import models as order_models
from ....order.actions import (
    approve_fulfillment,
    cancel_fulfillment,
    cancel_waiting_fulfillment,
    create_fulfillments,
    create_fulfillments_for_returned_products,
    create_refund_fulfillment,
    fulfillment_tracking_updated,
)
from ....order.error_codes import OrderErrorCode
from ....order.notifications import send_fulfillment_update
from ...core.descriptions import ADDED_IN_31
from ...core.mutations import BaseMutation
from ...core.scalars import PositiveDecimal
from ...core.types.common import OrderError
from ...core.utils import get_duplicated_values
from ...utils import resolve_global_ids_to_primary_keys
from ...warehouse.types import Warehouse
from ..types import Fulfillment, FulfillmentLine, Order, OrderLine
from ..utils import prepare_insufficient_stock_order_validation_errors


class OrderFulfillStockInput(graphene.InputObjectType):
    quantity = graphene.Int(
        description="The number of line items to be fulfilled from given warehouse.",
        required=True,
    )
    warehouse = graphene.ID(
        description="ID of the warehouse from which the item will be fulfilled.",
        required=True,
    )


class OrderFulfillLineInput(graphene.InputObjectType):
    order_line_id = graphene.ID(
        description="The ID of the order line.", name="orderLineId"
    )
    stocks = graphene.List(
        graphene.NonNull(OrderFulfillStockInput),
        required=True,
        description="List of stock items to create.",
    )


class OrderFulfillInput(graphene.InputObjectType):
    lines = graphene.List(
        graphene.NonNull(OrderFulfillLineInput),
        required=True,
        description="List of items informing how to fulfill the order.",
    )
    notify_customer = graphene.Boolean(
        description="If true, send an email notification to the customer."
    )


class FulfillmentUpdateTrackingInput(graphene.InputObjectType):
    tracking_number = graphene.String(description="Fulfillment tracking number.")
    notify_customer = graphene.Boolean(
        default_value=False,
        description="If true, send an email notification to the customer.",
    )


class OrderFulfill(BaseMutation):
    fulfillments = graphene.List(
        Fulfillment, description="List of created fulfillments."
    )
    order = graphene.Field(Order, description="Fulfilled order.")

    class Arguments:
        order = graphene.ID(
            description="ID of the order to be fulfilled.", name="order"
        )
        input = OrderFulfillInput(
            required=True, description="Fields required to create a fulfillment."
        )

    class Meta:
        description = "Creates new fulfillments for an order."
        permissions = (OrderPermissions.MANAGE_ORDERS,)
        error_type_class = OrderError
        error_type_field = "order_errors"

    @classmethod
    def clean_lines(cls, order_lines, quantities):
<<<<<<< HEAD
        for order_line in order_lines:
            line_quantity_unfulfilled = order_line.quantity_unfulfilled
            line_total_quantity = quantities[order_line.pk]
=======
        for order_line, line_quantities in zip(order_lines, quantities):
            quantity_awaiting = sum(
                [
                    f_line.quantity
                    if f_line.fulfillment.status
                    == FulfillmentStatus.WAITING_FOR_APPROVAL
                    else 0
                    for f_line in order_line.fulfillment_lines.all()
                ]
            )

            line_quantity_unfulfilled = (
                order_line.quantity_unfulfilled - quantity_awaiting
            )
>>>>>>> 2bcead5f

            if line_total_quantity > line_quantity_unfulfilled:
                msg = (
                    "Only %(quantity)d item%(item_pluralize)s remaining "
                    "to fulfill: %(order_line)s."
                ) % {
                    "quantity": line_quantity_unfulfilled,
                    "item_pluralize": pluralize(line_quantity_unfulfilled),
                    "order_line": order_line,
                }
                order_line_global_id = graphene.Node.to_global_id(
                    "OrderLine", order_line.pk
                )
                raise ValidationError(
                    {
                        "order_line_id": ValidationError(
                            msg,
                            code=OrderErrorCode.FULFILL_ORDER_LINE,
                            params={"order_lines": [order_line_global_id]},
                        )
                    }
                )

    @classmethod
    def check_warehouses_for_duplicates(cls, warehouse_ids):
        for warehouse_ids_for_line in warehouse_ids:
            duplicates = get_duplicated_values(warehouse_ids_for_line)
            if duplicates:
                raise ValidationError(
                    {
                        "warehouse": ValidationError(
                            "Duplicated warehouse ID.",
                            code=OrderErrorCode.DUPLICATED_INPUT_ITEM,
                            params={"warehouse": duplicates.pop()},
                        )
                    }
                )

    @classmethod
    def check_lines_for_duplicates(cls, lines_ids):
        duplicates = get_duplicated_values(lines_ids)
        if duplicates:
            raise ValidationError(
                {
                    "orderLineId": ValidationError(
                        "Duplicated order line ID.",
                        code=OrderErrorCode.DUPLICATED_INPUT_ITEM,
                        params={"order_lines": [duplicates.pop()]},
                    )
                }
            )

    @classmethod
    def check_total_quantity_of_items(cls, quantities_for_lines):
        flat_quantities = sum(quantities_for_lines, [])
        if sum(flat_quantities) <= 0:
            raise ValidationError(
                {
                    "lines": ValidationError(
                        "Total quantity must be larger than 0.",
                        code=OrderErrorCode.ZERO_QUANTITY,
                    )
                }
            )

    @classmethod
    def clean_input(cls, info, order, data):
        site_settings = info.context.site.settings
        if not order.is_fully_paid() and (
            site_settings.fulfillment_auto_approve
            and not site_settings.fulfillment_allow_unpaid
        ):
            raise ValidationError(
                {
                    "order": ValidationError(
                        "Cannot fulfill unpaid order.",
                        code=OrderErrorCode.CANNOT_FULFILL_UNPAID_ORDER.value,
                    )
                }
            )

        lines = data["lines"]

        warehouse_ids_for_lines = [
            [stock["warehouse"] for stock in line["stocks"]] for line in lines
        ]
        cls.check_warehouses_for_duplicates(warehouse_ids_for_lines)

        quantities_for_lines = [
            [stock["quantity"] for stock in line["stocks"]] for line in lines
        ]

        lines_ids = [line["order_line_id"] for line in lines]
        cls.check_lines_for_duplicates(lines_ids)
        order_lines = cls.get_nodes_or_error(
            lines_ids,
            field="lines",
            only_type=OrderLine,
            qs=order_models.OrderLine.objects.prefetch_related(
                "fulfillment_lines__fulfillment"
            ),
        )
        order_line_id_to_total_quantity = {
            order_line.pk: sum(line_quantities)
            for order_line, line_quantities in zip(order_lines, quantities_for_lines)
        }

        cls.clean_lines(order_lines, order_line_id_to_total_quantity)

        cls.check_total_quantity_of_items(quantities_for_lines)

        lines_for_warehouses = defaultdict(list)
        for line, order_line in zip(lines, order_lines):
            for stock in line["stocks"]:
                if stock["quantity"] > 0:
                    warehouse_pk = cls.get_global_id_or_error(
                        stock["warehouse"], only_type=Warehouse, field="warehouse"
                    )
                    lines_for_warehouses[warehouse_pk].append(
                        {"order_line": order_line, "quantity": stock["quantity"]}
                    )

        data["order_lines"] = order_lines
        data["gift_card_lines"] = cls.get_gift_card_lines(lines_ids)
        data["quantities"] = order_line_id_to_total_quantity
        data["lines_for_warehouses"] = lines_for_warehouses
        return data

    @staticmethod
    def get_gift_card_lines(lines_ids):
        _, pks = resolve_global_ids_to_primary_keys(
            lines_ids, OrderLine, raise_error=True
        )
        return get_gift_card_lines(pks)

    @classmethod
    @traced_atomic_transaction()
    def perform_mutation(cls, _root, info, order, **data):
        order = cls.get_node_or_error(info, order, field="order", only_type=Order)
        data = data.get("input")

        cleaned_input = cls.clean_input(info, order, data)

        context = info.context
        user = context.user if not context.user.is_anonymous else None
        app = context.app
        manager = context.plugins
        lines_for_warehouses = cleaned_input["lines_for_warehouses"]
        notify_customer = cleaned_input.get("notify_customer", True)
        gift_card_lines = cleaned_input["gift_card_lines"]
        quantities = cleaned_input["quantities"]

        gift_cards_create(
            order,
            gift_card_lines,
            quantities,
            context.site.settings,
            user,
            app,
            manager,
        )

        try:
            fulfillments = create_fulfillments(
                user,
                app,
                order,
                dict(lines_for_warehouses),
                manager,
                notify_customer,
                approved=info.context.site.settings.fulfillment_auto_approve,
            )
        except InsufficientStock as exc:
            errors = prepare_insufficient_stock_order_validation_errors(exc)
            raise ValidationError({"stocks": errors})

        return OrderFulfill(fulfillments=fulfillments, order=order)


class FulfillmentUpdateTracking(BaseMutation):
    fulfillment = graphene.Field(
        Fulfillment, description="A fulfillment with updated tracking."
    )
    order = graphene.Field(
        Order, description="Order for which fulfillment was updated."
    )

    class Arguments:
        id = graphene.ID(required=True, description="ID of a fulfillment to update.")
        input = FulfillmentUpdateTrackingInput(
            required=True, description="Fields required to update a fulfillment."
        )

    class Meta:
        description = "Updates a fulfillment for an order."
        permissions = (OrderPermissions.MANAGE_ORDERS,)
        error_type_class = OrderError
        error_type_field = "order_errors"

    @classmethod
    def perform_mutation(cls, _root, info, **data):
        fulfillment = cls.get_node_or_error(info, data.get("id"), only_type=Fulfillment)
        tracking_number = data.get("input").get("tracking_number") or ""
        fulfillment.tracking_number = tracking_number
        fulfillment.save()
        order = fulfillment.order
        fulfillment_tracking_updated(
            fulfillment,
            info.context.user,
            info.context.app,
            tracking_number,
            info.context.plugins,
        )
        input_data = data.get("input", {})
        notify_customer = input_data.get("notify_customer")
        if notify_customer:
            send_fulfillment_update(order, fulfillment, info.context.plugins)
        return FulfillmentUpdateTracking(fulfillment=fulfillment, order=order)


class FulfillmentCancelInput(graphene.InputObjectType):
    warehouse_id = graphene.ID(
        description="ID of a warehouse where items will be restocked. Optional "
        "when fulfillment is in WAITING_FOR_APPROVAL state.",
        required=False,
    )


class FulfillmentCancel(BaseMutation):
    fulfillment = graphene.Field(Fulfillment, description="A canceled fulfillment.")
    order = graphene.Field(Order, description="Order which fulfillment was cancelled.")

    class Arguments:
        id = graphene.ID(required=True, description="ID of a fulfillment to cancel.")
        input = FulfillmentCancelInput(
            required=False, description="Fields required to cancel a fulfillment."
        )

    class Meta:
        description = "Cancels existing fulfillment and optionally restocks items."
        permissions = (OrderPermissions.MANAGE_ORDERS,)
        error_type_class = OrderError
        error_type_field = "order_errors"

    @classmethod
    def validate_fulfillment(cls, fulfillment, warehouse):
        if not fulfillment.can_edit():
            raise ValidationError(
                {
                    "fulfillment": ValidationError(
                        "This fulfillment can't be canceled",
                        code=OrderErrorCode.CANNOT_CANCEL_FULFILLMENT,
                    )
                }
            )
        if (
            fulfillment.status != FulfillmentStatus.WAITING_FOR_APPROVAL
            and not warehouse
        ):
            raise ValidationError(
                {
                    "warehouseId": ValidationError(
                        "This parameter is required for fulfillments which are not in "
                        "WAITING_FOR_APPROVAL state.",
                        code=OrderErrorCode.REQUIRED,
                    )
                }
            )

    @classmethod
    def perform_mutation(cls, _root, info, **data):
        fulfillment = cls.get_node_or_error(info, data.get("id"), only_type=Fulfillment)

        warehouse = None
        if fulfillment.status == FulfillmentStatus.WAITING_FOR_APPROVAL:
            warehouse = None
        elif warehouse_id := data.get("input", {}).get("warehouse_id"):
            warehouse = cls.get_node_or_error(
                info, warehouse_id, only_type="Warehouse", field="warehouse_id"
            )

        cls.validate_fulfillment(fulfillment, warehouse)

        order = fulfillment.order
        if fulfillment.status == FulfillmentStatus.WAITING_FOR_APPROVAL:
            fulfillment = cancel_waiting_fulfillment(
                fulfillment,
                info.context.user,
                info.context.app,
                info.context.plugins,
            )
        else:
            fulfillment = cancel_fulfillment(
                fulfillment,
                info.context.user,
                info.context.app,
                warehouse,
                info.context.plugins,
            )
        order.refresh_from_db(fields=["status"])
        return FulfillmentCancel(fulfillment=fulfillment, order=order)


class FulfillmentApprove(BaseMutation):
    fulfillment = graphene.Field(Fulfillment, description="An approved fulfillment.")
    order = graphene.Field(Order, description="Order which fulfillment was approved.")

    class Arguments:
        id = graphene.ID(required=True, description="ID of a fulfillment to approve.")
        notify_customer = graphene.Boolean(
            required=True, description="True if confirmation email should be send."
        )

    class Meta:
        description = f"{ADDED_IN_31} Approve existing fulfillment."
        permissions = (OrderPermissions.MANAGE_ORDERS,)
        error_type_class = OrderError
        error_type_field = "order_errors"

    @classmethod
    def clean_input(cls, info, fulfillment):
        if fulfillment.status != FulfillmentStatus.WAITING_FOR_APPROVAL:
            raise ValidationError(
                "Invalid fulfillment status, only WAITING_FOR_APPROVAL "
                "fulfillments can be accepted.",
                code=OrderErrorCode.INVALID.value,
            )
        if (
            not info.context.site.settings.fulfillment_allow_unpaid
            and not fulfillment.order.is_fully_paid()
        ):
            raise ValidationError(
                "Cannot fulfill unpaid order.",
                code=OrderErrorCode.CANNOT_FULFILL_UNPAID_ORDER,
            )

    @classmethod
    def perform_mutation(cls, _root, info, **data):
        fulfillment = cls.get_node_or_error(info, data["id"], only_type="Fulfillment")
        cls.clean_input(info, fulfillment)

        order = fulfillment.order
        fulfillment = approve_fulfillment(
            fulfillment,
            info.context.user,
            info.context.app,
            info.context.plugins,
            notify_customer=data["notify_customer"],
        )
        order.refresh_from_db(fields=["status"])
        return FulfillmentApprove(fulfillment=fulfillment, order=order)


class OrderRefundLineInput(graphene.InputObjectType):
    order_line_id = graphene.ID(
        description="The ID of the order line to refund.",
        name="orderLineId",
        required=True,
    )
    quantity = graphene.Int(
        description="The number of items to be refunded.",
        required=True,
    )


class OrderRefundFulfillmentLineInput(graphene.InputObjectType):
    fulfillment_line_id = graphene.ID(
        description="The ID of the fulfillment line to refund.",
        name="fulfillmentLineId",
        required=True,
    )
    quantity = graphene.Int(
        description="The number of items to be refunded.",
        required=True,
    )


class OrderRefundProductsInput(graphene.InputObjectType):
    order_lines = graphene.List(
        graphene.NonNull(OrderRefundLineInput),
        description="List of unfulfilled lines to refund.",
    )
    fulfillment_lines = graphene.List(
        graphene.NonNull(OrderRefundFulfillmentLineInput),
        description="List of fulfilled lines to refund.",
    )
    amount_to_refund = PositiveDecimal(
        required=False,
        description="The total amount of refund when the value is provided manually.",
    )
    include_shipping_costs = graphene.Boolean(
        description=(
            "If true, Saleor will refund shipping costs. If amountToRefund is provided"
            "includeShippingCosts will be ignored."
        ),
        default_value=False,
    )


class FulfillmentRefundAndReturnProductBase(BaseMutation):
    class Meta:
        abstract = True

    @classmethod
    def clean_order_payment(cls, payment, cleaned_input):
        if not payment or not payment.can_refund():
            raise ValidationError(
                {
                    "order": ValidationError(
                        "Order cannot be refunded.",
                        code=OrderErrorCode.CANNOT_REFUND.value,
                    )
                }
            )
        cleaned_input["payment"] = payment

    @classmethod
    def clean_amount_to_refund(cls, amount_to_refund, payment, cleaned_input):
        if amount_to_refund is not None and amount_to_refund > payment.captured_amount:
            raise ValidationError(
                {
                    "amount_to_refund": ValidationError(
                        (
                            "The amountToRefund is greater than the maximal possible "
                            "amount to refund."
                        ),
                        code=OrderErrorCode.CANNOT_REFUND.value,
                    ),
                }
            )
        cleaned_input["amount_to_refund"] = amount_to_refund

    @classmethod
    def _raise_error_for_line(cls, msg, type, line_id, field_name, code=None):
        line_global_id = graphene.Node.to_global_id(type, line_id)
        if not code:
            code = OrderErrorCode.INVALID_QUANTITY.value
        raise ValidationError(
            {
                field_name: ValidationError(
                    msg,
                    code=code,
                    params={field_name: line_global_id},
                )
            }
        )

    @classmethod
    def clean_fulfillment_lines(
        cls, fulfillment_lines_data, cleaned_input, whitelisted_statuses
    ):
        fulfillment_lines = cls.get_nodes_or_error(
            [line["fulfillment_line_id"] for line in fulfillment_lines_data],
            field="fulfillment_lines",
            only_type=FulfillmentLine,
            qs=order_models.FulfillmentLine.objects.prefetch_related(
                "fulfillment", "order_line"
            ),
        )
        fulfillment_lines = list(fulfillment_lines)
        cleaned_fulfillment_lines = []
        for line, line_data in zip(fulfillment_lines, fulfillment_lines_data):
            quantity = line_data["quantity"]
            if line.quantity < quantity:
                cls._raise_error_for_line(
                    "Provided quantity is bigger than quantity from "
                    "fulfillment line",
                    "FulfillmentLine",
                    line.pk,
                    "fulfillment_line_id",
                )
            if line.fulfillment.status not in whitelisted_statuses:
                allowed_statuses_str = ", ".join(whitelisted_statuses)
                cls._raise_error_for_line(
                    f"Unable to process action for fulfillmentLine with different "
                    f"status than {allowed_statuses_str}.",
                    "FulfillmentLine",
                    line.pk,
                    "fulfillment_line_id",
                    code=OrderErrorCode.INVALID.value,
                )
            replace = line_data.get("replace", False)
            if replace and not line.order_line.variant_id:
                cls._raise_error_for_line(
                    "Unable to replace line as the assigned product doesn't exist.",
                    "OrderLine",
                    line.pk,
                    "order_line_id",
                )
            cleaned_fulfillment_lines.append(
                FulfillmentLineData(
                    line=line,
                    quantity=quantity,
                    replace=replace,
                )
            )
        cleaned_input["fulfillment_lines"] = cleaned_fulfillment_lines

    @classmethod
    def clean_lines(cls, lines_data, cleaned_input):
        order_lines = cls.get_nodes_or_error(
            [line["order_line_id"] for line in lines_data],
            field="order_lines",
            only_type=OrderLine,
            qs=order_models.OrderLine.objects.prefetch_related(
                "fulfillment_lines__fulfillment", "variant", "allocations"
            ),
        )
        order_lines = list(order_lines)
        cleaned_order_lines = []
        for line, line_data in zip(order_lines, lines_data):
            quantity = line_data["quantity"]
            if line.quantity < quantity:
                cls._raise_error_for_line(
                    "Provided quantity is bigger than quantity from order line.",
                    "OrderLine",
                    line.pk,
                    "order_line_id",
                )
            quantity_ready_to_move = line.quantity_unfulfilled
            if quantity_ready_to_move < quantity:
                cls._raise_error_for_line(
                    "Provided quantity is bigger than unfulfilled quantity.",
                    "OrderLine",
                    line.pk,
                    "order_line_id",
                )
            replace = line_data.get("replace", False)
            if replace and not line.variant_id:
                cls._raise_error_for_line(
                    "Unable to replace line as the assigned product doesn't exist.",
                    "OrderLine",
                    line.pk,
                    "order_line_id",
                )

            cleaned_order_lines.append(
                OrderLineData(line=line, quantity=quantity, replace=replace)
            )
        cleaned_input["order_lines"] = cleaned_order_lines


class FulfillmentRefundProducts(FulfillmentRefundAndReturnProductBase):
    fulfillment = graphene.Field(Fulfillment, description="A refunded fulfillment.")
    order = graphene.Field(Order, description="Order which fulfillment was refunded.")

    class Arguments:
        order = graphene.ID(
            description="ID of the order to be refunded.", required=True
        )
        input = OrderRefundProductsInput(
            required=True,
            description="Fields required to create an refund fulfillment.",
        )

    class Meta:
        description = "Refund products."
        permissions = (OrderPermissions.MANAGE_ORDERS,)
        error_type_class = OrderError
        error_type_field = "order_errors"

    @classmethod
    def clean_input(cls, info, order_id, input):
        cleaned_input = {}
        amount_to_refund = input.get("amount_to_refund")
        include_shipping_costs = input["include_shipping_costs"]

        qs = order_models.Order.objects.prefetch_related("payments")
        order = cls.get_node_or_error(
            info, order_id, field="order", only_type=Order, qs=qs
        )
        payment = order.get_last_payment()
        cls.clean_order_payment(payment, cleaned_input)
        cls.clean_amount_to_refund(amount_to_refund, payment, cleaned_input)

        cleaned_input.update(
            {"include_shipping_costs": include_shipping_costs, "order": order}
        )

        order_lines_data = input.get("order_lines", [])
        fulfillment_lines_data = input.get("fulfillment_lines", [])

        if order_lines_data:
            cls.clean_lines(order_lines_data, cleaned_input)
        if fulfillment_lines_data:
            cls.clean_fulfillment_lines(
                fulfillment_lines_data,
                cleaned_input,
                whitelisted_statuses=[
                    FulfillmentStatus.FULFILLED,
                    FulfillmentStatus.RETURNED,
                    FulfillmentStatus.WAITING_FOR_APPROVAL,
                ],
            )
        return cleaned_input

    @classmethod
    def remove_waiting_fulfillments(cls, lines_info):
        """Delete fulfillment lines which fulfillments are `WAITING_FOR_APPROVAL`.

        Delete fulfillments themselves if metioned lines were only lines inside.
        """
        if not lines_info:
            return {}, []

        lines_to_remove = []
        lines_to_update = []
        remaining_fulfillment_lines = []
        order_lines_map = defaultdict(lambda: 0)

        for line_data in lines_info:
            if (
                line_data.line.fulfillment.status
                == FulfillmentStatus.WAITING_FOR_APPROVAL
            ):
                if line_data.quantity < line_data.line.quantity:
                    _line = line_data.line
                    _line.quantity = _line.quantity - line_data.quantity
                    lines_to_update.append(_line)
                else:
                    lines_to_remove.append(line_data.line.id)
                order_lines_map[line_data.line.order_line] += line_data.quantity
            else:
                remaining_fulfillment_lines.append(line_data)

        lines_to_delete = order_models.FulfillmentLine.objects.filter(
            id__in=set(lines_to_remove)
        ).select_related("fulfillment")

        related_fulfillment_ids = [f.fulfillment.pk for f in lines_to_delete]
        related_fulfillment_ids.extend([f.fulfillment.pk for f in lines_to_update])

        if lines_to_update:
            order_models.FulfillmentLine.objects.bulk_update(
                lines_to_update, ["quantity"]
            )

        if lines_to_delete:
            lines_to_delete.delete()

        order_models.Fulfillment.objects.filter(
            pk__in=related_fulfillment_ids, lines=None
        ).delete()

        return order_lines_map, remaining_fulfillment_lines

    @classmethod
    def extend_order_lines(cls, order_lines, lines_data):
        """Extend order_lines with data from lines_data.

        If order line entry existed, increase it's quantity, create if it didn't.
        """
        for line, quantity in lines_data.items():
            appended = False
            for item in order_lines:
                if item.line == line:
                    item.quantity += quantity
                    appended = True
            if not appended:
                order_lines.append(
                    OrderLineData(
                        line=line,
                        quantity=quantity,
                        variant=None,
                        replace=False,
                        warehouse_pk=None,
                    )
                )
        return order_lines

    @classmethod
    def perform_mutation(cls, _root, info, **data):
        cleaned_input = cls.clean_input(info, data.get("order"), data.get("input"))
        order = cleaned_input["order"]

        order_lines_map, remaining_fulfillment_lines = cls.remove_waiting_fulfillments(
            cleaned_input.get("fulfillment_lines", [])
        )

        order_lines = cls.extend_order_lines(
            cleaned_input.get("order_lines", []), order_lines_map
        )

        refund_fulfillment = create_refund_fulfillment(
            info.context.user,
            info.context.app,
            order,
            cleaned_input["payment"],
            order_lines,
            remaining_fulfillment_lines,
            info.context.plugins,
            cleaned_input["amount_to_refund"],
            cleaned_input["include_shipping_costs"],
        )
        return cls(order=order, fulfillment=refund_fulfillment)


class OrderReturnLineInput(graphene.InputObjectType):
    order_line_id = graphene.ID(
        description="The ID of the order line to return.",
        name="orderLineId",
        required=True,
    )
    quantity = graphene.Int(
        description="The number of items to be returned.",
        required=True,
    )
    replace = graphene.Boolean(
        description="Determines, if the line should be added to replace order.",
        default_value=False,
    )


class OrderReturnFulfillmentLineInput(graphene.InputObjectType):
    fulfillment_line_id = graphene.ID(
        description="The ID of the fulfillment line to return.",
        name="fulfillmentLineId",
        required=True,
    )
    quantity = graphene.Int(
        description="The number of items to be returned.",
        required=True,
    )
    replace = graphene.Boolean(
        description="Determines, if the line should be added to replace order.",
        default_value=False,
    )


class OrderReturnProductsInput(graphene.InputObjectType):
    order_lines = graphene.List(
        graphene.NonNull(OrderReturnLineInput),
        description="List of unfulfilled lines to return.",
    )
    fulfillment_lines = graphene.List(
        graphene.NonNull(OrderReturnFulfillmentLineInput),
        description="List of fulfilled lines to return.",
    )
    amount_to_refund = PositiveDecimal(
        required=False,
        description="The total amount of refund when the value is provided manually.",
    )
    include_shipping_costs = graphene.Boolean(
        description=(
            "If true, Saleor will refund shipping costs. If amountToRefund is provided"
            "includeShippingCosts will be ignored."
        ),
        default_value=False,
    )
    refund = graphene.Boolean(
        description="If true, Saleor will call refund action for all lines.",
        default_value=False,
    )


class FulfillmentReturnProducts(FulfillmentRefundAndReturnProductBase):
    return_fulfillment = graphene.Field(
        Fulfillment, description="A return fulfillment."
    )
    replace_fulfillment = graphene.Field(
        Fulfillment, description="A replace fulfillment."
    )
    order = graphene.Field(Order, description="Order which fulfillment was returned.")
    replace_order = graphene.Field(
        Order,
        description="A draft order which was created for products with replace flag.",
    )

    class Meta:
        description = "Return products."
        permissions = (OrderPermissions.MANAGE_ORDERS,)
        error_type_class = OrderError
        error_type_field = "order_errors"

    class Arguments:
        order = graphene.ID(
            description="ID of the order to be returned.", required=True
        )
        input = OrderReturnProductsInput(
            required=True,
            description="Fields required to return products.",
        )

    @classmethod
    def clean_input(cls, info, order_id, input):
        cleaned_input = {}
        amount_to_refund = input.get("amount_to_refund")
        include_shipping_costs = input["include_shipping_costs"]
        refund = input["refund"]

        qs = order_models.Order.objects.prefetch_related("payments")
        order = cls.get_node_or_error(
            info, order_id, field="order", only_type=Order, qs=qs
        )
        payment = order.get_last_payment()
        if refund:
            cls.clean_order_payment(payment, cleaned_input)
            cls.clean_amount_to_refund(amount_to_refund, payment, cleaned_input)

        cleaned_input.update(
            {
                "include_shipping_costs": include_shipping_costs,
                "order": order,
                "refund": refund,
            }
        )

        order_lines_data = input.get("order_lines")
        fulfillment_lines_data = input.get("fulfillment_lines")

        if order_lines_data:
            cls.clean_lines(order_lines_data, cleaned_input)
        if fulfillment_lines_data:
            cls.clean_fulfillment_lines(
                fulfillment_lines_data,
                cleaned_input,
                whitelisted_statuses=[
                    FulfillmentStatus.FULFILLED,
                    FulfillmentStatus.REFUNDED,
                ],
            )
        return cleaned_input

    @classmethod
    def perform_mutation(cls, _root, info, **data):
        cleaned_input = cls.clean_input(info, data.get("order"), data.get("input"))
        order = cleaned_input["order"]
        response = create_fulfillments_for_returned_products(
            info.context.user,
            info.context.app,
            order,
            cleaned_input.get("payment"),
            cleaned_input.get("order_lines", []),
            cleaned_input.get("fulfillment_lines", []),
            info.context.plugins,
            cleaned_input["refund"],
            cleaned_input.get("amount_to_refund"),
            cleaned_input["include_shipping_costs"],
        )
        return_fulfillment, replace_fulfillment, replace_order = response
        return cls(
            order=order,
            return_fulfillment=return_fulfillment,
            replace_fulfillment=replace_fulfillment,
            replace_order=replace_order,
        )<|MERGE_RESOLUTION|>--- conflicted
+++ resolved
@@ -95,12 +95,8 @@
 
     @classmethod
     def clean_lines(cls, order_lines, quantities):
-<<<<<<< HEAD
         for order_line in order_lines:
-            line_quantity_unfulfilled = order_line.quantity_unfulfilled
             line_total_quantity = quantities[order_line.pk]
-=======
-        for order_line, line_quantities in zip(order_lines, quantities):
             quantity_awaiting = sum(
                 [
                     f_line.quantity
@@ -114,7 +110,6 @@
             line_quantity_unfulfilled = (
                 order_line.quantity_unfulfilled - quantity_awaiting
             )
->>>>>>> 2bcead5f
 
             if line_total_quantity > line_quantity_unfulfilled:
                 msg = (
