--- conflicted
+++ resolved
@@ -1401,10 +1401,9 @@
         model = ProductVariant
         fields = []
 
-<<<<<<< HEAD
     def filter_stock_availability(self, queryset, name, value):
         return where_filter_variant_stock_availability(queryset, name, value, self.data)
-=======
+
     @staticmethod
     def filter_product_sku(qs, _, value):
         return filter_where_by_value_field(qs, "sku", value)
@@ -1412,7 +1411,6 @@
     @staticmethod
     def filter_updated_at(qs, _, value):
         return filter_where_by_range_field(qs, "updated_at", value)
->>>>>>> d356d545
 
 
 class CollectionFilter(MetadataFilterBase):
