import datetime

import graphene
import pytest
<<<<<<< HEAD

from .....product.models import ProductVariant
from .....warehouse.models import Stock
=======
from django.utils import timezone
from freezegun import freeze_time

from .....product.models import ProductVariant
>>>>>>> d356d545
from ....tests.utils import get_graphql_content

PRODUCT_VARIANTS_WHERE_QUERY = """
    query($where: ProductVariantWhereInput!, $channel: String) {
      productVariants(first: 10, where: $where, channel: $channel) {
        edges {
          node {
            id
            name
            sku
          }
        }
      }
    }
"""


def test_product_variant_filter_by_ids(api_client, product_variant_list, channel_USD):
    # given
    ids = [
        graphene.Node.to_global_id("ProductVariant", variant.pk)
        for variant in product_variant_list[:2]
    ]
    variables = {"channel": channel_USD.slug, "where": {"AND": [{"ids": ids}]}}

    # when
    response = api_client.post_graphql(PRODUCT_VARIANTS_WHERE_QUERY, variables)

    # then
    data = get_graphql_content(response)
    variants = data["data"]["productVariants"]["edges"]
    assert len(variants) == 2
    returned_slugs = {node["node"]["sku"] for node in variants}
    assert returned_slugs == {
        product_variant_list[0].sku,
        product_variant_list[1].sku,
    }


def test_product_variant_filter_by_none_as_ids(
    api_client, product_variant_list, channel_USD
):
    # given
    variables = {"channel": channel_USD.slug, "where": {"AND": [{"ids": None}]}}

    # when
    response = api_client.post_graphql(PRODUCT_VARIANTS_WHERE_QUERY, variables)

    # then
    data = get_graphql_content(response)
    variants = data["data"]["productVariants"]["edges"]
    assert len(variants) == 0


def test_product_variant_filter_by_ids_empty_list(
    api_client, product_variant_list, channel_USD
):
    # given
    variables = {"channel": channel_USD.slug, "where": {"AND": [{"ids": []}]}}

    # when
    response = api_client.post_graphql(PRODUCT_VARIANTS_WHERE_QUERY, variables)

    # then
    data = get_graphql_content(response)
    variants = data["data"]["productVariants"]["edges"]
    assert len(variants) == 0


@pytest.mark.parametrize(
<<<<<<< HEAD
    "stocks_to_create",
    [[], [("1", 0), ("2", 1), ("4", 1)]],
)
def test_product_variant_where_in_stock(
    api_client,
    product_variant_list,
    channel_USD,
    stocks_to_create,
    shipping_zones_with_warehouses,
):
    # given
    warehouse = shipping_zones_with_warehouses[0].warehouses.first()
    channel_USD.warehouses.add(warehouse)
    channel_USD.save()
    Stock.objects.all().delete()
    Stock.objects.bulk_create(
        [
            Stock(
                product_variant=ProductVariant.objects.filter(sku=sku).first(),
                quantity=quantity,
                warehouse=warehouse,
            )
            for sku, quantity in stocks_to_create
        ]
    )
    variables = {
        "channel": channel_USD.slug,
        "where": {"stockAvailability": "IN_STOCK"},
    }
=======
    ("where", "indexes"),
    [
        (
            {
                "gte": (timezone.now() - datetime.timedelta(days=25)).isoformat(),
                "lte": (timezone.now() - datetime.timedelta(days=2)).isoformat(),
            },
            [0, 1],
        ),
        (
            {
                "lte": (timezone.now() - datetime.timedelta(days=25)).isoformat(),
            },
            [],
        ),
        (
            {
                "lte": (timezone.now() - datetime.timedelta(hours=10)).isoformat(),
            },
            [0, 1],
        ),
        (None, []),
        ({"gte": None}, []),
        ({"lte": None}, []),
        ({"lte": None, "gte": None}, []),
        ({}, []),
    ],
)
def test_product_variant_filter_by_updated_at(
    where,
    indexes,
    product_variant_list,
    api_client,
    channel_USD,
):
    # given
    with freeze_time((timezone.now() - datetime.timedelta(days=15)).isoformat()):
        product_variant_list[0].save(update_fields=["updated_at"])

    with freeze_time((timezone.now() - datetime.timedelta(days=3)).isoformat()):
        product_variant_list[1].save(update_fields=["updated_at"])

    # variant available only in channel PLN
    with freeze_time((timezone.now() - datetime.timedelta(days=1)).isoformat()):
        product_variant_list[2].save(update_fields=["updated_at"])

    variables = {"channel": channel_USD.slug, "where": {"updatedAt": where}}
>>>>>>> d356d545

    # when
    response = api_client.post_graphql(PRODUCT_VARIANTS_WHERE_QUERY, variables)

    # then
<<<<<<< HEAD
    data = get_graphql_content(response)
    variants = data["data"]["productVariants"]["edges"]

    positive_stock_variants = [
        sku for sku, quantity in stocks_to_create if quantity > 0
    ]
    assert [variant["node"]["sku"] for variant in variants] == positive_stock_variants


@pytest.mark.parametrize(
    "stocks_to_create",
    [[], [("1", 0), ("2", 1), ("4", 1)]],
)
def test_product_variant_where_out_of_stock(
    api_client,
    product_variant_list,
    channel_USD,
    stocks_to_create,
    shipping_zones_with_warehouses,
):
    # given
    warehouse = shipping_zones_with_warehouses[0].warehouses.first()
    channel_USD.warehouses.add(warehouse)
    channel_USD.save()
    Stock.objects.all().delete()
    Stock.objects.bulk_create(
        [
            Stock(
                product_variant=ProductVariant.objects.filter(sku=sku).first(),
                quantity=quantity,
                warehouse=warehouse,
            )
            for sku, quantity in stocks_to_create
        ]
    )
    variables = {
        "channel": channel_USD.slug,
        "where": {"stockAvailability": "OUT_OF_STOCK"},
    }
=======
    content = get_graphql_content(response)
    variants = content["data"]["productVariants"]["edges"]
    assert len(variants) == len(indexes)
    skus = {node["node"]["sku"] for node in variants}
    assert skus == {product_variant_list[index].sku for index in indexes}


@pytest.mark.parametrize(
    ("where", "indexes"),
    [
        ({"eq": "SKU1"}, [0]),
        ({"eq": "SKU2"}, [1]),
        ({"eq": "SKU_NON_EXISTENT"}, []),
        ({"oneOf": ["SKU1", "SKU2"]}, [0, 1]),
        ({"oneOf": ["SKU1", "SKU_NON_EXISTENT"]}, [0]),
        ({"oneOf": []}, []),
        (None, []),
        ({}, []),
    ],
)
def test_product_variant_filter_by_sku(
    where,
    indexes,
    product_variant_list,
    api_client,
    channel_USD,
):
    # given
    product_variant_list[0].sku = "SKU1"
    product_variant_list[1].sku = "SKU2"
    product_variant_list[2].sku = "SKU3"
    ProductVariant.objects.bulk_update(product_variant_list, ["sku"])

    variables = {"channel": channel_USD.slug, "where": {"sku": where}}
>>>>>>> d356d545

    # when
    response = api_client.post_graphql(PRODUCT_VARIANTS_WHERE_QUERY, variables)

    # then
<<<<<<< HEAD
    data = get_graphql_content(response)
    variants = data["data"]["productVariants"]["edges"]

    positive_stock_variants = [
        sku for sku, quantity in stocks_to_create if quantity > 0
    ]
    out_of_stock_variants = (
        ProductVariant.objects.exclude(sku__in=positive_stock_variants)
        .filter(channel_listings__channel=channel_USD)
        .values_list("sku", flat=True)
    )
    assert {variant["node"]["sku"] for variant in variants} == set(
        out_of_stock_variants
    )
=======
    content = get_graphql_content(response)
    variants = content["data"]["productVariants"]["edges"]
    assert len(variants) == len(indexes)
    skus = {node["node"]["sku"] for node in variants}
    assert skus == {product_variant_list[index].sku for index in indexes}
>>>>>>> d356d545
<|MERGE_RESOLUTION|>--- conflicted
+++ resolved
@@ -2,16 +2,11 @@
 
 import graphene
 import pytest
-<<<<<<< HEAD
-
-from .....product.models import ProductVariant
-from .....warehouse.models import Stock
-=======
 from django.utils import timezone
 from freezegun import freeze_time
 
 from .....product.models import ProductVariant
->>>>>>> d356d545
+from .....warehouse.models import Stock
 from ....tests.utils import get_graphql_content
 
 PRODUCT_VARIANTS_WHERE_QUERY = """
@@ -82,37 +77,6 @@
 
 
 @pytest.mark.parametrize(
-<<<<<<< HEAD
-    "stocks_to_create",
-    [[], [("1", 0), ("2", 1), ("4", 1)]],
-)
-def test_product_variant_where_in_stock(
-    api_client,
-    product_variant_list,
-    channel_USD,
-    stocks_to_create,
-    shipping_zones_with_warehouses,
-):
-    # given
-    warehouse = shipping_zones_with_warehouses[0].warehouses.first()
-    channel_USD.warehouses.add(warehouse)
-    channel_USD.save()
-    Stock.objects.all().delete()
-    Stock.objects.bulk_create(
-        [
-            Stock(
-                product_variant=ProductVariant.objects.filter(sku=sku).first(),
-                quantity=quantity,
-                warehouse=warehouse,
-            )
-            for sku, quantity in stocks_to_create
-        ]
-    )
-    variables = {
-        "channel": channel_USD.slug,
-        "where": {"stockAvailability": "IN_STOCK"},
-    }
-=======
     ("where", "indexes"),
     [
         (
@@ -160,53 +124,11 @@
         product_variant_list[2].save(update_fields=["updated_at"])
 
     variables = {"channel": channel_USD.slug, "where": {"updatedAt": where}}
->>>>>>> d356d545
 
     # when
     response = api_client.post_graphql(PRODUCT_VARIANTS_WHERE_QUERY, variables)
 
     # then
-<<<<<<< HEAD
-    data = get_graphql_content(response)
-    variants = data["data"]["productVariants"]["edges"]
-
-    positive_stock_variants = [
-        sku for sku, quantity in stocks_to_create if quantity > 0
-    ]
-    assert [variant["node"]["sku"] for variant in variants] == positive_stock_variants
-
-
-@pytest.mark.parametrize(
-    "stocks_to_create",
-    [[], [("1", 0), ("2", 1), ("4", 1)]],
-)
-def test_product_variant_where_out_of_stock(
-    api_client,
-    product_variant_list,
-    channel_USD,
-    stocks_to_create,
-    shipping_zones_with_warehouses,
-):
-    # given
-    warehouse = shipping_zones_with_warehouses[0].warehouses.first()
-    channel_USD.warehouses.add(warehouse)
-    channel_USD.save()
-    Stock.objects.all().delete()
-    Stock.objects.bulk_create(
-        [
-            Stock(
-                product_variant=ProductVariant.objects.filter(sku=sku).first(),
-                quantity=quantity,
-                warehouse=warehouse,
-            )
-            for sku, quantity in stocks_to_create
-        ]
-    )
-    variables = {
-        "channel": channel_USD.slug,
-        "where": {"stockAvailability": "OUT_OF_STOCK"},
-    }
-=======
     content = get_graphql_content(response)
     variants = content["data"]["productVariants"]["edges"]
     assert len(variants) == len(indexes)
@@ -241,31 +163,13 @@
     ProductVariant.objects.bulk_update(product_variant_list, ["sku"])
 
     variables = {"channel": channel_USD.slug, "where": {"sku": where}}
->>>>>>> d356d545
 
     # when
     response = api_client.post_graphql(PRODUCT_VARIANTS_WHERE_QUERY, variables)
 
     # then
-<<<<<<< HEAD
-    data = get_graphql_content(response)
-    variants = data["data"]["productVariants"]["edges"]
-
-    positive_stock_variants = [
-        sku for sku, quantity in stocks_to_create if quantity > 0
-    ]
-    out_of_stock_variants = (
-        ProductVariant.objects.exclude(sku__in=positive_stock_variants)
-        .filter(channel_listings__channel=channel_USD)
-        .values_list("sku", flat=True)
-    )
-    assert {variant["node"]["sku"] for variant in variants} == set(
-        out_of_stock_variants
-    )
-=======
     content = get_graphql_content(response)
     variants = content["data"]["productVariants"]["edges"]
     assert len(variants) == len(indexes)
     skus = {node["node"]["sku"] for node in variants}
-    assert skus == {product_variant_list[index].sku for index in indexes}
->>>>>>> d356d545
+    assert skus == {product_variant_list[index].sku for index in indexes}