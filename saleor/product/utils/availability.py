from dataclasses import dataclass
from decimal import Decimal
<<<<<<< HEAD
from typing import Literal, Optional
=======
>>>>>>> 486877e5

from prices import Money, MoneyRange, TaxedMoney, TaxedMoneyRange

from ...product.models import ProductChannelListing, ProductVariantChannelListing
from ...tax import TaxCalculationStrategy
from ...tax.calculations import calculate_flat_rate_tax


@dataclass
class ProductAvailability:
    on_sale: bool
<<<<<<< HEAD
    price_range: Optional[TaxedMoneyRange]
    price_range_undiscounted: Optional[TaxedMoneyRange]
    price_range_prior: Optional[TaxedMoneyRange]
    discount: Optional[TaxedMoney]
    discount_prior: Optional[TaxedMoney]
=======
    price_range: TaxedMoneyRange | None
    price_range_undiscounted: TaxedMoneyRange | None
    discount: TaxedMoney | None
>>>>>>> 486877e5


@dataclass
class VariantAvailability:
    on_sale: bool
    price: TaxedMoney
    price_undiscounted: TaxedMoney
<<<<<<< HEAD
    price_prior: Optional[TaxedMoney]
    discount: Optional[TaxedMoney]
    discount_prior: Optional[TaxedMoney]
=======
    discount: TaxedMoney | None
>>>>>>> 486877e5


def _get_total_discount_from_range(
    undiscounted: TaxedMoneyRange, discounted: TaxedMoneyRange
) -> TaxedMoney | None:
    """Calculate the discount amount between two TaxedMoneyRange.

    Subtract two prices and return their total discount, if any.
    Otherwise, it returns None.
    """
    return _get_total_discount(undiscounted.start, discounted.start)


def _get_total_discount(
    undiscounted: TaxedMoney, discounted: TaxedMoney
) -> TaxedMoney | None:
    """Calculate the discount amount between two TaxedMoney.

    Subtract two prices and return their total discount, if any.
    Otherwise, it returns None.
    """
    if undiscounted > discounted:
        return undiscounted - discounted
    return None


def get_product_price_range(
    *,
    variants_channel_listing: list[ProductVariantChannelListing],
<<<<<<< HEAD
    field: Literal["price", "discounted_price", "prior_price"],
) -> Optional[MoneyRange]:
=======
    discounted: bool,
) -> MoneyRange | None:
>>>>>>> 486877e5
    """Return the range of product prices based on product variants prices.

    When discounted parameter is True, the range of discounted prices is provided.
    """
    prices = []
    for channel_listing in variants_channel_listing:
        price: Optional[Money] = channel_listing.__getattribute__(field)
        if price is not None:
            prices.append(price)
    if prices:
        return MoneyRange(min(prices), max(prices))

    return None


def _calculate_product_price_with_taxes(
    price: Money,
    tax_rate: Decimal,
    tax_calculation_strategy: str,
    prices_entered_with_tax: bool,
):
    # Currently only FLAT_RATES strategy allows calculating taxes for product types;
    # support for apps will be added in the future.
    if tax_calculation_strategy == TaxCalculationStrategy.FLAT_RATES:
        return calculate_flat_rate_tax(price, tax_rate, prices_entered_with_tax)
    return TaxedMoney(price, price)


<<<<<<< HEAD
def _calculate_product_price_with_taxes_range(
    field: Literal["price", "discounted_price", "prior_price"],
=======
def get_product_availability(
    *,
    product_channel_listing: ProductChannelListing | None,
>>>>>>> 486877e5
    variants_channel_listing: list[ProductVariantChannelListing],
    tax_rate: Decimal,
<<<<<<< HEAD
    tax_calculation_strategy: str,
    prices_entered_with_tax: bool,
) -> Optional[TaxedMoneyRange]:
    price: Optional[TaxedMoneyRange] = None
    price_net_range = get_product_price_range(
        variants_channel_listing=variants_channel_listing, field=field
=======
) -> ProductAvailability:
    discounted: TaxedMoneyRange | None = None
    discounted_net_range = get_product_price_range(
        variants_channel_listing=variants_channel_listing, discounted=True
>>>>>>> 486877e5
    )
    if price_net_range is not None:
        price = TaxedMoneyRange(
            start=_calculate_product_price_with_taxes(
                price_net_range.start,
                tax_rate,
                tax_calculation_strategy,
                prices_entered_with_tax,
            ),
            stop=_calculate_product_price_with_taxes(
                price_net_range.stop,
                tax_rate,
                tax_calculation_strategy,
                prices_entered_with_tax,
            ),
        )

<<<<<<< HEAD
    return price


def get_product_availability(
    *,
    product_channel_listing: Optional[ProductChannelListing],
    variants_channel_listing: list[ProductVariantChannelListing],
    prices_entered_with_tax: bool,
    tax_calculation_strategy: str,
    tax_rate: Decimal,
) -> ProductAvailability:
    undiscounted: Optional[TaxedMoneyRange] = _calculate_product_price_with_taxes_range(
        "price",
        variants_channel_listing,
        tax_rate,
        tax_calculation_strategy,
        prices_entered_with_tax,
=======
    undiscounted: TaxedMoneyRange | None = None
    undiscounted_net_range = get_product_price_range(
        variants_channel_listing=variants_channel_listing,
        discounted=False,
>>>>>>> 486877e5
    )

    discounted: Optional[TaxedMoneyRange] = None
    prior: Optional[TaxedMoneyRange] = None

    if undiscounted is not None:
        discounted = _calculate_product_price_with_taxes_range(
            "discounted_price",
            variants_channel_listing,
            tax_rate,
            tax_calculation_strategy,
            prices_entered_with_tax,
        )

        prior = _calculate_product_price_with_taxes_range(
            "prior_price",
            variants_channel_listing,
            tax_rate,
            tax_calculation_strategy,
            prices_entered_with_tax,
        )

    discount = None
    if undiscounted is not None and discounted is not None:
        discount = _get_total_discount_from_range(undiscounted, discounted)

    discount_prior = None
    if prior is not None and discounted is not None:
        discount_prior = _get_total_discount_from_range(prior, discounted)

    is_visible = (
        product_channel_listing is not None and product_channel_listing.is_visible
    )
    is_on_sale = is_visible and discount is not None

    return ProductAvailability(
        on_sale=is_on_sale,
        price_range=discounted,
        price_range_undiscounted=undiscounted,
        price_range_prior=prior,
        discount=discount,
        discount_prior=discount_prior,
    )


def get_variant_availability(
    *,
    variant_channel_listing: ProductVariantChannelListing,
    product_channel_listing: ProductChannelListing | None,
    prices_entered_with_tax: bool,
    tax_calculation_strategy: str,
    tax_rate: Decimal,
) -> VariantAvailability | None:
    if variant_channel_listing.price is None:
        return None
    discounted_price_taxed = _calculate_product_price_with_taxes(
        variant_channel_listing.discounted_price,
        tax_rate,
        tax_calculation_strategy,
        prices_entered_with_tax,
    )
    undiscounted_price = variant_channel_listing.price
    undiscounted_price_taxed = _calculate_product_price_with_taxes(
        undiscounted_price,
        tax_rate,
        tax_calculation_strategy,
        prices_entered_with_tax,
    )
    prior_price = variant_channel_listing.prior_price
    prior_price_taxed = None
    if prior_price:
        prior_price_taxed = (
            _calculate_product_price_with_taxes(
                prior_price,
                tax_rate,
                tax_calculation_strategy,
                prices_entered_with_tax,
            )
            if prior_price
            else None
        )
    discount = _get_total_discount(undiscounted_price_taxed, discounted_price_taxed)

    discount_prior = None
    if prior_price_taxed is not None:
        discount_prior = _get_total_discount(prior_price_taxed, discounted_price_taxed)

    is_visible = (
        product_channel_listing is not None and product_channel_listing.is_visible
    )
    is_on_sale = is_visible and discount is not None

    return VariantAvailability(
        on_sale=is_on_sale,
        price=discounted_price_taxed,
        price_undiscounted=undiscounted_price_taxed,
        price_prior=prior_price_taxed,
        discount=discount,
        discount_prior=discount_prior,
    )<|MERGE_RESOLUTION|>--- conflicted
+++ resolved
@@ -1,9 +1,6 @@
 from dataclasses import dataclass
 from decimal import Decimal
-<<<<<<< HEAD
 from typing import Literal, Optional
-=======
->>>>>>> 486877e5
 
 from prices import Money, MoneyRange, TaxedMoney, TaxedMoneyRange
 
@@ -15,17 +12,11 @@
 @dataclass
 class ProductAvailability:
     on_sale: bool
-<<<<<<< HEAD
-    price_range: Optional[TaxedMoneyRange]
-    price_range_undiscounted: Optional[TaxedMoneyRange]
-    price_range_prior: Optional[TaxedMoneyRange]
-    discount: Optional[TaxedMoney]
-    discount_prior: Optional[TaxedMoney]
-=======
     price_range: TaxedMoneyRange | None
     price_range_undiscounted: TaxedMoneyRange | None
+    price_range_prior: TaxedMoneyRange | None
     discount: TaxedMoney | None
->>>>>>> 486877e5
+    discount_prior: TaxedMoney | None
 
 
 @dataclass
@@ -33,13 +24,9 @@
     on_sale: bool
     price: TaxedMoney
     price_undiscounted: TaxedMoney
-<<<<<<< HEAD
-    price_prior: Optional[TaxedMoney]
-    discount: Optional[TaxedMoney]
-    discount_prior: Optional[TaxedMoney]
-=======
+    price_prior: TaxedMoney | None
     discount: TaxedMoney | None
->>>>>>> 486877e5
+    discount_prior: TaxedMoney | None
 
 
 def _get_total_discount_from_range(
@@ -69,20 +56,15 @@
 def get_product_price_range(
     *,
     variants_channel_listing: list[ProductVariantChannelListing],
-<<<<<<< HEAD
     field: Literal["price", "discounted_price", "prior_price"],
-) -> Optional[MoneyRange]:
-=======
-    discounted: bool,
 ) -> MoneyRange | None:
->>>>>>> 486877e5
     """Return the range of product prices based on product variants prices.
 
     When discounted parameter is True, the range of discounted prices is provided.
     """
     prices = []
     for channel_listing in variants_channel_listing:
-        price: Optional[Money] = channel_listing.__getattribute__(field)
+        price: Money | None = channel_listing.__getattribute__(field)
         if price is not None:
             prices.append(price)
     if prices:
@@ -104,29 +86,16 @@
     return TaxedMoney(price, price)
 
 
-<<<<<<< HEAD
 def _calculate_product_price_with_taxes_range(
     field: Literal["price", "discounted_price", "prior_price"],
-=======
-def get_product_availability(
-    *,
-    product_channel_listing: ProductChannelListing | None,
->>>>>>> 486877e5
     variants_channel_listing: list[ProductVariantChannelListing],
     tax_rate: Decimal,
-<<<<<<< HEAD
-    tax_calculation_strategy: str,
-    prices_entered_with_tax: bool,
-) -> Optional[TaxedMoneyRange]:
-    price: Optional[TaxedMoneyRange] = None
+    tax_calculation_strategy: str,
+    prices_entered_with_tax: bool,
+) -> TaxedMoneyRange | None:
+    price: TaxedMoneyRange | None = None
     price_net_range = get_product_price_range(
         variants_channel_listing=variants_channel_listing, field=field
-=======
-) -> ProductAvailability:
-    discounted: TaxedMoneyRange | None = None
-    discounted_net_range = get_product_price_range(
-        variants_channel_listing=variants_channel_listing, discounted=True
->>>>>>> 486877e5
     )
     if price_net_range is not None:
         price = TaxedMoneyRange(
@@ -144,34 +113,27 @@
             ),
         )
 
-<<<<<<< HEAD
     return price
 
 
 def get_product_availability(
     *,
-    product_channel_listing: Optional[ProductChannelListing],
+    product_channel_listing: ProductChannelListing | None,
     variants_channel_listing: list[ProductVariantChannelListing],
     prices_entered_with_tax: bool,
     tax_calculation_strategy: str,
     tax_rate: Decimal,
 ) -> ProductAvailability:
-    undiscounted: Optional[TaxedMoneyRange] = _calculate_product_price_with_taxes_range(
+    undiscounted: TaxedMoneyRange | None = _calculate_product_price_with_taxes_range(
         "price",
         variants_channel_listing,
         tax_rate,
         tax_calculation_strategy,
         prices_entered_with_tax,
-=======
-    undiscounted: TaxedMoneyRange | None = None
-    undiscounted_net_range = get_product_price_range(
-        variants_channel_listing=variants_channel_listing,
-        discounted=False,
->>>>>>> 486877e5
-    )
-
-    discounted: Optional[TaxedMoneyRange] = None
-    prior: Optional[TaxedMoneyRange] = None
+    )
+
+    discounted: TaxedMoneyRange | None = None
+    prior: TaxedMoneyRange | None = None
 
     if undiscounted is not None:
         discounted = _calculate_product_price_with_taxes_range(
